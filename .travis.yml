branch:
  only:
    - master
language: ruby
cache: bundler
rvm:
  - 2.3.7
  - 2.4.4
  - 2.5.1
  - 2.6.0
before_install:
#  - gem update --system
  - gem install bundler
install:
  - bundle install
script: "bundle exec rake spec"
before_script: "rubocop"
after_success: "coveralls"

# Integration tests need to run first to reset the PR build status to pending
stages:
  - 'Lint markdown files'
  - 'Integration tests'
  - 'Production tests'
  - 'Test'
  - 'Source Clear'

jobs:
  include:
    - stage: 'Lint markdown files'
      os: linux
      language: generic
      before_install: skip
      install: gem install awesome_bot
      before_script: skip
      after_success: skip
      script:
        - find . -type f -name '*.md' -exec awesome_bot {} \;
      notifications:
        email: false
    - stage: 'Lint markdown files'
      os: linux
      language: generic
      before_install: skip
      install:
        - npm i -g markdown-spellcheck
      before_script:
        # todo: change branch to master once merged.
        - wget --quiet https://raw.githubusercontent.com/optimizely/mdspell-config/master/.spelling
      script:
        - mdspell -a -n -r --en-us '**/*.md'
      after_success: skip
 
    - &integrationtest
      stage: 'Integration tests'
      merge_mode: replace
      env: SDK=ruby SDK_BRANCH=$TRAVIS_PULL_REQUEST_BRANCH
      cache: false
      language: minimal
      before_install: skip
      install: skip
      before_script:
        - mkdir $HOME/travisci-tools && pushd $HOME/travisci-tools && git init && git pull https://$CI_USER_TOKEN@github.com/optimizely/travisci-tools.git && popd
      script:
        - $HOME/travisci-tools/trigger-script-with-status-update.sh
      after_success: travis_terminate 0

<<<<<<< HEAD
    - <<: *integrationtest
      stage: 'Production tests'
      # $TRAVIS_PULL_REQUEST_BRANCH is empty when build type is cron. travisci-tools script assumes master branch in this case.
      env:
        SDK=ruby
        SDK_BRANCH=$TRAVIS_PULL_REQUEST_BRANCH
        FULLSTACK_TEST_REPO=ProdTesting
=======
    - stage: 'Source Clear'
      if: type = cron
      addons:
        srcclr: true
      before_install: skip
      install: skip
      before_script: skip
      script: skip
      after_success: skip
>>>>>>> 5afcba43
<|MERGE_RESOLUTION|>--- conflicted
+++ resolved
@@ -65,7 +65,6 @@
         - $HOME/travisci-tools/trigger-script-with-status-update.sh
       after_success: travis_terminate 0
 
-<<<<<<< HEAD
     - <<: *integrationtest
       stage: 'Production tests'
       # $TRAVIS_PULL_REQUEST_BRANCH is empty when build type is cron. travisci-tools script assumes master branch in this case.
@@ -73,7 +72,7 @@
         SDK=ruby
         SDK_BRANCH=$TRAVIS_PULL_REQUEST_BRANCH
         FULLSTACK_TEST_REPO=ProdTesting
-=======
+
     - stage: 'Source Clear'
       if: type = cron
       addons:
@@ -82,5 +81,4 @@
       install: skip
       before_script: skip
       script: skip
-      after_success: skip
->>>>>>> 5afcba43
+      after_success: skip