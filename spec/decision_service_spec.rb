--- conflicted
+++ resolved
@@ -1,4 +1,5 @@
 # frozen_string_literal: true
+#
 #    Copyright 2017, Optimizely and contributors
 #
 #    Licensed under the Apache License, Version 2.0 (the "License");
@@ -46,20 +47,15 @@
       expect(Optimizely::Audience).not_to have_received(:user_in_experiment?)
     end
 
-    it 'should return the correct variation ID (using Bucketing ID attrbiute) for a given user '\
-      'for whom a variation has been forced' do
+    it 'should return the correct variation ID (using Bucketing ID attrbiute) for a given user for whom '\
+       'a variation has been forced' do
       user_attributes = {
         'browser_type' => 'firefox',
         OptimizelySpec::RESERVED_ATTRIBUTE_KEY_BUCKETING_ID => 'pid'
       }
-<<<<<<< HEAD
       config.set_forced_variation('test_experiment_with_audience', 'test_user', 'control_with_audience')
       expect(decision_service.get_variation('test_experiment_with_audience', 'test_user', user_attributes))
         .to eq('122228')
-=======
-      config.set_forced_variation('test_experiment_with_audience','test_user', 'control_with_audience')
-      expect(decision_service.get_variation('test_experiment_with_audience', 'test_user', user_attributes)).to eq('122228')
->>>>>>> 89127947
       # Setting forced variation should short circuit whitelist check, bucketing and audience evaluation
       expect(decision_service).not_to have_received(:get_whitelisted_variation_id)
       expect(decision_service.bucketer).not_to have_received(:bucket)
@@ -78,13 +74,13 @@
     it 'should return correct variation ID if user ID is in whitelisted Variations and variation is valid' do
       expect(decision_service.get_variation('test_experiment', 'forced_user1')).to eq('111128')
       expect(spy_logger).to have_received(:log)
-        .once.with(Logger::INFO, "User 'forced_user1' is whitelisted into variation 'control' of "\
-                  "experiment 'test_experiment'.")
+        .once.with(Logger::INFO,
+                   "User 'forced_user1' is whitelisted into variation 'control' of experiment 'test_experiment'.")
 
       expect(decision_service.get_variation('test_experiment', 'forced_user2')).to eq('111129')
       expect(spy_logger).to have_received(:log)
-        .once.with(Logger::INFO, "User 'forced_user2' is whitelisted into variation 'variation' of "\
-                  "experiment 'test_experiment'.")
+        .once.with(Logger::INFO,
+                   "User 'forced_user2' is whitelisted into variation 'variation' of experiment 'test_experiment'.")
 
       # whitelisted variations should short circuit bucketing
       expect(decision_service.bucketer).not_to have_received(:bucket)
@@ -92,25 +88,21 @@
       expect(Optimizely::Audience).not_to have_received(:user_in_experiment?)
     end
 
-    it 'should return correct variation ID (using Bucketing ID attrbiute) if user ID is in '\
-       'whitelisted Variations and variation is valid' do
+    it 'should return correct variation ID (using Bucketing ID attrbiute) if user ID is in whitelisted Variations '\
+       'and variation is valid' do
       user_attributes = {
         'browser_type' => 'firefox',
         OptimizelySpec::RESERVED_ATTRIBUTE_KEY_BUCKETING_ID => 'pid'
       }
-<<<<<<< HEAD
       expect(decision_service.get_variation('test_experiment', 'forced_user1', user_attributes)).to eq('111128')
-=======
-      expect(decision_service.get_variation('test_experiment', 'forced_user1',user_attributes)).to eq('111128')
->>>>>>> 89127947
-      expect(spy_logger).to have_received(:log)
-        .once.with(Logger::INFO, "User 'forced_user1' is whitelisted into variation "\
-                  "'control' of experiment 'test_experiment'.")
+      expect(spy_logger).to have_received(:log)
+        .once.with(Logger::INFO,
+                   "User 'forced_user1' is whitelisted into variation 'control' of experiment 'test_experiment'.")
 
       expect(decision_service.get_variation('test_experiment', 'forced_user2', user_attributes)).to eq('111129')
       expect(spy_logger).to have_received(:log)
-        .once.with(Logger::INFO, "User 'forced_user2' is whitelisted into variation "\
-                  "'variation' of experiment 'test_experiment'.")
+        .once.with(Logger::INFO,
+                   "User 'forced_user2' is whitelisted into variation 'variation' of experiment 'test_experiment'.")
 
       # whitelisted variations should short circuit bucketing
       expect(decision_service.bucketer).not_to have_received(:bucket)
@@ -126,8 +118,8 @@
       expect(spy_logger).to have_received(:log)
         .once.with(
           Logger::INFO,
-          "User 'forced_audience_user' is whitelisted into variation 'variation_with_audience' of "\
-          "experiment 'test_experiment_with_audience'."
+          "User 'forced_audience_user' is whitelisted into variation 'variation_with_audience' of experiment "\
+          "'test_experiment_with_audience'."
         )
 
       # forced variations should short circuit bucketing
@@ -147,8 +139,8 @@
       user_attributes = {'browser_type' => 'chrome'}
       expect(decision_service.get_variation('test_experiment_with_audience', 'test_user', user_attributes)).to eq(nil)
       expect(spy_logger).to have_received(:log)
-        .once.with(Logger::INFO, "User 'test_user' does not meet the conditions to be in experiment "\
-                  "'test_experiment_with_audience'.")
+        .once.with(Logger::INFO,
+                   "User 'test_user' does not meet the conditions to be in experiment 'test_experiment_with_audience'.")
 
       # should have checked forced variations
       expect(decision_service).to have_received(:get_whitelisted_variation_id).once
@@ -172,8 +164,8 @@
     it 'should respect forced variations within mutually exclusive grouped experiments' do
       expect(decision_service.get_variation('group1_exp2', 'forced_group_user1')).to eq('130004')
       expect(spy_logger).to have_received(:log)
-        .once.with(Logger::INFO, "User 'forced_group_user1' is whitelisted into "\
-                  "variation 'g1_e2_v2' of experiment 'group1_exp2'.")
+        .once.with(Logger::INFO,
+                   "User 'forced_group_user1' is whitelisted into variation 'g1_e2_v2' of experiment 'group1_exp2'.")
 
       # forced variations should short circuit bucketing
       expect(decision_service.bucketer).not_to have_received(:bucket)
@@ -192,7 +184,8 @@
       # bucketing should have occured
       experiment = config.get_experiment_from_key('test_experiment')
       # since we do not pass bucketing id attribute, bucketer will recieve user id as the bucketing id
-      expect(decision_service.bucketer).to have_received(:bucket)
+      expect(decision_service.bucketer)
+        .to have_received(:bucket)
         .once.with(experiment, 'forced_user_with_invalid_variation', 'forced_user_with_invalid_variation')
     end
 
@@ -218,8 +211,8 @@
           .with(Logger::INFO, "Saved variation ID 111128 of experiment ID 111127 for user 'test_user'.")
       end
 
-      it 'should look up the UserProfile, bucket normally (using Bucketing ID attribute), "\
-         "and save the result if no saved profile is found' do
+      it 'should look up the UserProfile, bucket normally (using Bucketing ID attribute), '\
+         'and save the result if no saved profile is found' do
         expected_user_profile = {
           user_id: 'test_user',
           experiment_bucket_map: {
@@ -229,15 +222,9 @@
           }
         }
         user_attributes = {
-<<<<<<< HEAD
           'browser_type' => 'firefox',
           OptimizelySpec::RESERVED_ATTRIBUTE_KEY_BUCKETING_ID => 'pid'
         }
-=======
-        'browser_type' => 'firefox',
-        OptimizelySpec::RESERVED_ATTRIBUTE_KEY_BUCKETING_ID => 'pid'
-      }
->>>>>>> 89127947
         expect(spy_user_profile_service).to receive(:lookup).once.and_return(nil)
 
         expect(decision_service.get_variation('test_experiment', 'test_user', user_attributes)).to eq('111129')
@@ -264,8 +251,9 @@
 
         expect(decision_service.get_variation('test_experiment', 'test_user')).to eq('111129')
         expect(spy_logger).to have_received(:log).once
-          .with(Logger::INFO, 'Returning previously activated variation ID 111129 of experiment '\
-               "'test_experiment' for user 'test_user' from user profile.")
+          .with(Logger::INFO,
+                "Returning previously activated variation ID 111129 of experiment 'test_experiment' for user"\
+                " 'test_user' from user profile.")
 
         # saved user profiles should short circuit bucketing
         expect(decision_service.bucketer).not_to have_received(:bucket)
@@ -344,8 +332,8 @@
         expect(decision_service.get_variation('test_experiment', 'test_user')).to eq('111128')
 
         expect(spy_logger).to have_received(:log).once
-          .with(Logger::ERROR, "Error while looking up user profile for user ID 'test_user': "\
-               'uncaught throw :LookupError.')
+          .with(Logger::ERROR,
+                "Error while looking up user profile for user ID 'test_user': uncaught throw :LookupError.")
         # bucketing should have occurred
         expect(decision_service.bucketer).to have_received(:bucket).once
       end
@@ -376,19 +364,6 @@
       end
     end
 
-<<<<<<< HEAD
-    describe 'when the feature flag is associated with a non-mutex experiment' do
-      describe 'and the experiment is not in the datafile' do
-        it 'should return nil and log a message' do
-          feature_flag = config.feature_flag_key_map['boolean_feature'].dup
-          feature_flag['experimentIds'] = ['1333333337'] # totally invalid exp id
-          expect(decision_service.get_variation_for_feature_experiment(feature_flag, user_id, user_attributes))
-            .to eq(nil)
-
-          expect(spy_logger).to have_received(:log).once
-            .with(Logger::DEBUG, "Feature flag experiment with ID '1333333337' is not in the datafile.")
-        end
-=======
     describe 'and the experiment is not in the datafile' do
       it 'should return nil and log a message' do
         feature_flag = config.feature_flag_key_map['boolean_feature'].dup
@@ -398,7 +373,6 @@
 
         expect(spy_logger).to have_received(:log).once
           .with(Logger::DEBUG, "Feature flag experiment with ID '1333333337' is not in the datafile.")
->>>>>>> 89127947
       end
     end
 
@@ -419,19 +393,15 @@
             .to eq(nil)
 
           expect(spy_logger).to have_received(:log).once
-<<<<<<< HEAD
-            .with(Logger::INFO, "The user 'user_1' is not bucketed into any of the experiments on the "\
-                 "feature 'multi_variate_feature'.")
-=======
-            .with(Logger::INFO, "The user 'user_1' is not bucketed into any of the experiments on the feature 'multi_variate_feature'.")
->>>>>>> 89127947
+            .with(Logger::INFO, "The user 'user_1' is not bucketed into any of the experiments "\
+                                "on the feature 'multi_variate_feature'.")
         end
       end
 
       describe 'and the user is bucketed into a variation for the experiment on the feature flag' do
         before(:each) do
-          # mock and return the first variation of the `test_experiment_multivariate` experiment,
-          # which is attached to the `multi_variate_feature`
+          # mock and return the first variation of the `test_experiment_multivariate` experiment, which is
+          # attached to the `multi_variate_feature`
           allow(decision_service).to receive(:get_variation).and_return('122231')
         end
 
@@ -446,12 +416,8 @@
             .to eq(expected_decision)
 
           expect(spy_logger).to have_received(:log).once
-<<<<<<< HEAD
             .with(Logger::INFO, "The user 'user_1' is bucketed into experiment 'test_experiment_multivariate' "\
-                 "of feature 'multi_variate_feature'.")
-=======
-            .with(Logger::INFO, "The user 'user_1' is bucketed into experiment 'test_experiment_multivariate' of feature 'multi_variate_feature'.")
->>>>>>> 89127947
+                                "of feature 'multi_variate_feature'.")
         end
       end
     end
@@ -467,13 +433,6 @@
             'experiment' => mutex_exp,
             'variation' => expected_variation
           }
-<<<<<<< HEAD
-          allow(decision_service.bucketer).to receive(:find_bucket)
-            .with(user_id, group_1['id'], group_1['trafficAllocation'])
-            .and_return(mutex_exp['id'])
-
-=======
->>>>>>> 89127947
           allow(decision_service).to receive(:get_variation)
             .and_return(expected_variation['id'])
         end
@@ -484,30 +443,20 @@
             .to eq(expected_decision)
 
           expect(spy_logger).to have_received(:log).once
-<<<<<<< HEAD
-            .with(Logger::INFO, "The user 'user_1' is bucketed into experiment 'group1_exp1' "\
-                  "of feature 'boolean_feature'.")
-=======
-            .with(Logger::INFO, "The user 'user_1' is bucketed into experiment 'group1_exp1' of feature 'boolean_feature'.")
->>>>>>> 89127947
+            .with(Logger::INFO,
+                  "The user 'user_1' is bucketed into experiment 'group1_exp1' of feature 'boolean_feature'.")
         end
       end
 
       describe 'and the user is not bucketed into any of the mutex experiments' do
         before(:each) do
           mutex_exp = config.experiment_key_map['group1_exp1']
-<<<<<<< HEAD
-          expected_variation = mutex_exp['variations'][0]
-          allow(decision_service.bucketer).to receive(:find_bucket)
-            .with(user_id, group_1['id'], group_1['trafficAllocation'])
-=======
           mutex_exp2 = config.experiment_key_map['group1_exp2']
           allow(decision_service).to receive(:get_variation)
             .with(mutex_exp['key'], user_id, user_attributes)
             .and_return(nil)
           allow(decision_service).to receive(:get_variation)
             .with(mutex_exp2['key'], user_id, user_attributes)
->>>>>>> 89127947
             .and_return(nil)
         end
 
@@ -517,12 +466,8 @@
             .to eq(nil)
 
           expect(spy_logger).to have_received(:log).once
-<<<<<<< HEAD
-            .with(Logger::INFO, "The user 'user_1' is not bucketed into any of the experiments "\
-                 "on the feature 'boolean_feature'.")
-=======
-            .with(Logger::INFO, "The user 'user_1' is not bucketed into any of the experiments on the feature 'boolean_feature'.")
->>>>>>> 89127947
+            .with(Logger::INFO,
+                  "The user 'user_1' is not bucketed into any of the experiments on the feature 'boolean_feature'.")
         end
       end
     end
@@ -538,11 +483,7 @@
         expect(decision_service.get_variation_for_feature_rollout(feature_flag, user_id, user_attributes)).to eq(nil)
 
         expect(spy_logger).to have_received(:log).once
-<<<<<<< HEAD
-          .with(Logger::DEBUG, "Feature flag 'boolean_feature' is not part of a rollout.")
-=======
           .with(Logger::DEBUG, "Feature flag '#{feature_flag['key']}' is not used in a rollout.")
->>>>>>> 89127947
       end
     end
 
@@ -578,23 +519,14 @@
 
           allow(Optimizely::Audience).to receive(:user_in_experiment?).and_return(true)
           allow(decision_service.bucketer).to receive(:bucket)
-<<<<<<< HEAD
-            .with(rollout_experiment, user_id)
+            .with(rollout_experiment, user_id, user_id)
             .and_return(expected_variation)
           expect(decision_service.get_variation_for_feature_rollout(feature_flag, user_id, user_attributes))
             .to eq(expected_variation)
 
           expect(spy_logger).to have_received(:log).once
-            .with(Logger::DEBUG, "User 'user_1' meets conditions for targeting rule '1'.")
-=======
-            .with(rollout_experiment, user_id, user_id)
-            .and_return(expected_variation)
-          expect(decision_service.get_variation_for_feature_rollout(feature_flag, user_id, user_attributes)).to eq(expected_variation)
-
-          expect(spy_logger).to have_received(:log).once
             .with(Logger::DEBUG, "Attempting to bucket user '#{user_id}' into rollout rule "\
                   "for audience '#{audience_name}'.")
->>>>>>> 89127947
         end
       end
 
@@ -607,17 +539,10 @@
 
             allow(Optimizely::Audience).to receive(:user_in_experiment?).and_return(true)
             allow(decision_service.bucketer).to receive(:bucket)
-<<<<<<< HEAD
-              .with(rollout['experiments'][0], user_id)
-              .and_return(nil)
-            allow(decision_service.bucketer).to receive(:bucket)
-              .with(everyone_else_experiment, user_id)
-=======
               .with(rollout['experiments'][0], user_id, user_id)
               .and_return(nil)
             allow(decision_service.bucketer).to receive(:bucket)
               .with(everyone_else_experiment, user_id, user_id)
->>>>>>> 89127947
               .and_return(nil)
 
             expect(decision_service.get_variation_for_feature_rollout(feature_flag, user_id, user_attributes))
@@ -635,22 +560,13 @@
             audience_name = config.get_audience_from_id(audience_id)['name']
 
             expect(spy_logger).to have_received(:log).once
-<<<<<<< HEAD
-              .with(Logger::DEBUG, "User 'user_1' meets conditions for targeting rule '1'.")
-            expect(spy_logger).to have_received(:log).once
-              .with(Logger::DEBUG, "User 'user_1' is not in the traffic group for the targeting rule. "\
-                   "Checking 'Eveyrone Else' rule now.")
-            expect(spy_logger).to have_received(:log).once
-              .with(Logger::DEBUG, "User 'user_1' does not meet conditions for targeting rule 'Everyone Else'.")
-=======
               .with(Logger::DEBUG, "Attempting to bucket user '#{user_id}' into rollout rule "\
                     "for audience '#{audience_name}'.")
             expect(spy_logger).to have_received(:log).once
-              .with(Logger::DEBUG, "User '#{user_id}' was excluded due to traffic allocation. Checking 'Everyone Else' rule now.")
+              .with(Logger::DEBUG,
+                    "User '#{user_id}' was excluded due to traffic allocation. Checking 'Everyone Else' rule now.")
             expect(spy_logger).to have_received(:log).once
               .with(Logger::DEBUG, "User '#{user_id}' was excluded from the 'Everyone Else' rule for feature flag")
-
->>>>>>> 89127947
           end
         end
 
@@ -663,17 +579,10 @@
 
             allow(Optimizely::Audience).to receive(:user_in_experiment?).and_return(true)
             allow(decision_service.bucketer).to receive(:bucket)
-<<<<<<< HEAD
-              .with(rollout['experiments'][0], user_id)
-              .and_return(nil)
-            allow(decision_service.bucketer).to receive(:bucket)
-              .with(everyone_else_experiment, user_id)
-=======
               .with(rollout['experiments'][0], user_id, user_id)
               .and_return(nil)
             allow(decision_service.bucketer).to receive(:bucket)
               .with(everyone_else_experiment, user_id, user_id)
->>>>>>> 89127947
               .and_return(expected_variation)
 
             expect(decision_service.get_variation_for_feature_rollout(feature_flag, user_id, user_attributes))
@@ -691,18 +600,11 @@
             audience_name = config.get_audience_from_id(audience_id)['name']
 
             expect(spy_logger).to have_received(:log).once
-<<<<<<< HEAD
-              .with(Logger::DEBUG, "User 'user_1' meets conditions for targeting rule '1'.")
+              .with(Logger::DEBUG,
+                    "Attempting to bucket user '#{user_id}' into rollout rule for audience '#{audience_name}'.")
             expect(spy_logger).to have_received(:log).once
-              .with(Logger::DEBUG, "User 'user_1' is not in the traffic group for the targeting rule. "\
-                                   "Checking 'Eveyrone Else' rule now.")
-            expect(spy_logger).to have_received(:log).once
-              .with(Logger::DEBUG, "User 'user_1' meets conditions for targeting rule 'Everyone Else'.")
-=======
-              .with(Logger::DEBUG, "Attempting to bucket user '#{user_id}' into rollout rule for audience '#{audience_name}'.")
-            expect(spy_logger).to have_received(:log).once
-              .with(Logger::DEBUG, "User '#{user_id}' was excluded due to traffic allocation. Checking 'Everyone Else' rule now.")
->>>>>>> 89127947
+              .with(Logger::DEBUG,
+                    "User '#{user_id}' was excluded due to traffic allocation. Checking 'Everyone Else' rule now.")
           end
         end
       end
@@ -717,11 +619,7 @@
 
         allow(Optimizely::Audience).to receive(:user_in_experiment?).and_return(false)
         allow(decision_service.bucketer).to receive(:bucket)
-<<<<<<< HEAD
-          .with(everyone_else_experiment, user_id)
-=======
           .with(everyone_else_experiment, user_id, user_id)
->>>>>>> 89127947
           .and_return(expected_variation)
 
         expect(decision_service.get_variation_for_feature_rollout(feature_flag, user_id, user_attributes))
@@ -740,21 +638,15 @@
         audience_id = experiment['audienceIds'][0]
         audience_name = config.get_audience_from_id(audience_id)['name']
         expect(spy_logger).to have_received(:log).once
-<<<<<<< HEAD
-          .with(Logger::DEBUG, "User 'user_1' does not meet the conditions to be in experiment '177770'.")
-        expect(spy_logger).to have_received(:log).once
-          .with(Logger::DEBUG, "User 'user_1' does not meet the conditions to be in experiment '177772'.")
-        expect(spy_logger).to have_received(:log).once
-          .with(Logger::DEBUG, "User 'user_1' meets conditions for targeting rule 'Everyone Else'.")
-=======
-          .with(Logger::DEBUG, "User '#{user_id}' does not meet the conditions to be in rollout rule for audience '#{audience_name}'.")
-      
+          .with(Logger::DEBUG, "User '#{user_id}' does not meet the conditions to be in rollout rule "\
+                               "for audience '#{audience_name}'.")
+
         experiment = rollout['experiments'][1]
         audience_id = experiment['audienceIds'][0]
         audience_name = config.get_audience_from_id(audience_id)['name']
         expect(spy_logger).to have_received(:log).once
-          .with(Logger::DEBUG, "User '#{user_id}' does not meet the conditions to be in rollout rule for audience '#{audience_name}'.")
->>>>>>> 89127947
+          .with(Logger::DEBUG,
+                "User '#{user_id}' does not meet the conditions to be in rollout rule for audience '#{audience_name}'.")
       end
     end
   end
@@ -795,11 +687,8 @@
           expect(decision_service.get_variation_for_feature(feature_flag, user_id, user_attributes))
             .to eq(expected_decision)
           expect(spy_logger).to have_received(:log).once
-<<<<<<< HEAD
-            .with(Logger::INFO, "User 'user_1' is in the rollout for feature flag 'string_single_variable_feature'.")
-=======
-            .with(Logger::INFO, "User '#{user_id}' is bucketed into a rollout for feature flag '#{feature_flag['key']}'.")
->>>>>>> 89127947
+            .with(Logger::INFO,
+                  "User '#{user_id}' is bucketed into a rollout for feature flag '#{feature_flag['key']}'.")
         end
       end
 
@@ -811,12 +700,8 @@
 
           expect(decision_service.get_variation_for_feature(feature_flag, user_id, user_attributes)).to eq(nil)
           expect(spy_logger).to have_received(:log).once
-<<<<<<< HEAD
-            .with(Logger::INFO, "User 'user_1' is not in the rollout for feature flag "\
-                                "'string_single_variable_feature'.")
-=======
-            .with(Logger::INFO, "User '#{user_id}' is not bucketed into a rollout for feature flag '#{feature_flag['key']}'.")
->>>>>>> 89127947
+            .with(Logger::INFO,
+                  "User '#{user_id}' is not bucketed into a rollout for feature flag '#{feature_flag['key']}'.")
         end
       end
     end
