--- conflicted
+++ resolved
@@ -76,9 +76,7 @@
       expect(decision_service.get_variation('test_experiment', 'forced_user2')).to eq('111129')
       expect(spy_logger).to have_received(:log)
         .once.with(Logger::INFO, "User 'forced_user2' is whitelisted into variation 'variation' of experiment 'test_experiment'.")
-<<<<<<< HEAD
-=======
-
+      
       # whitelisted variations should short circuit bucketing
       expect(decision_service.bucketer).not_to have_received(:bucket)
       # whitelisted variations should short circuit audience evaluation
@@ -97,7 +95,6 @@
       expect(decision_service.get_variation('test_experiment', 'forced_user2', user_attributes)).to eq('111129')
       expect(spy_logger).to have_received(:log)
         .once.with(Logger::INFO, "User 'forced_user2' is whitelisted into variation 'variation' of experiment 'test_experiment'.")
->>>>>>> 3c932416
 
       # whitelisted variations should short circuit bucketing
       expect(decision_service.bucketer).not_to have_received(:bucket)
@@ -571,13 +568,8 @@
               .with(rollout['experiments'][0], user_id, user_id)
               .and_return(nil)
             allow(decision_service.bucketer).to receive(:bucket)
-<<<<<<< HEAD
-                                                  .with(everyone_else_experiment, user_id)
-                                                  .and_return(variation)
-=======
               .with(everyone_else_experiment, user_id, user_id)
               .and_return(variation)
->>>>>>> 3c932416
 
             expect(decision_service.get_variation_for_feature_rollout(feature_flag, user_id, user_attributes)).to eq(expected_decision)
 
@@ -610,13 +602,8 @@
         expected_decision = Optimizely::DecisionService::Decision.new(everyone_else_experiment, variation, Optimizely::DecisionService::DECISION_SOURCE_ROLLOUT)
         allow(Optimizely::Audience).to receive(:user_in_experiment?).and_return(false)
         allow(decision_service.bucketer).to receive(:bucket)
-<<<<<<< HEAD
-                                              .with(everyone_else_experiment, user_id)
-                                              .and_return(variation)
-=======
           .with(everyone_else_experiment, user_id, user_id)
           .and_return(variation)
->>>>>>> 3c932416
 
         expect(decision_service.get_variation_for_feature_rollout(feature_flag, user_id, user_attributes)).to eq(expected_decision)
 
@@ -629,25 +616,15 @@
           .with(config, rollout['experiments'][2], user_attributes)
 
         # verify log messages
-<<<<<<< HEAD
+        experiment = rollout['experiments'][0]
+        audience_id = experiment['audienceIds'][0]
+        audience_name = config.get_audience_from_id(audience_id)['name']
+        expect(spy_logger).to have_received(:log).once
+          .with(Logger::DEBUG, "User '#{user_id}' does not meet the conditions to be in rollout rule for audience '#{audience_name}'.")
+
         experiment = rollout['experiments'][1]
         audience_id = experiment['audienceIds'][0]
         audience_name = config.get_audience_from_id(audience_id)['name']
-        expect(spy_logger).to have_received(:log).once
-                               .with(Logger::DEBUG, "User '#{user_id}' does not meet the conditions to be in rollout rule for audience '#{audience_name}'.")
-        expect(spy_logger).to have_received(:log).once
-                        .with(Logger::DEBUG, "User 'user_1' does not meet the conditions to be in experiment '177772'.")
-=======
-        experiment = rollout['experiments'][0]
-        audience_id = experiment['audienceIds'][0]
-        audience_name = config.get_audience_from_id(audience_id)['name']
-        expect(spy_logger).to have_received(:log).once
-          .with(Logger::DEBUG, "User '#{user_id}' does not meet the conditions to be in rollout rule for audience '#{audience_name}'.")
-
-        experiment = rollout['experiments'][1]
-        audience_id = experiment['audienceIds'][0]
-        audience_name = config.get_audience_from_id(audience_id)['name']
->>>>>>> 3c932416
         expect(spy_logger).to have_received(:log).once
           .with(Logger::DEBUG, "User '#{user_id}' does not meet the conditions to be in rollout rule for audience '#{audience_name}'.")
       end
