# frozen_string_literal: true

#
#    Copyright 2019-2020, Optimizely and contributors
#
#    Licensed under the Apache License, Version 2.0 (the "License");
#    you may not use this file except in compliance with the License.
#    You may obtain a copy of the License at
#
#        http://www.apache.org/licenses/LICENSE-2.0
#
#    Unless required by applicable law or agreed to in writing, software
#    distributed under the License is distributed on an "AS IS" BASIS,
#    WITHOUT WARRANTIES OR CONDITIONS OF ANY KIND, either express or implied.
#    See the License for the specific language governing permissions and
#    limitations under the License.
#
require 'spec_helper'

describe Optimizely::HTTPProjectConfigManager do
  let(:config_body_JSON) { OptimizelySpec::VALID_CONFIG_BODY_JSON }
  let(:error_handler) { Optimizely::RaiseErrorHandler.new }
  let(:spy_logger) { spy('logger') }

  before(:context) do
    VALID_SDK_KEY_CONFIG = OptimizelySpec::VALID_CONFIG_BODY.dup
    VALID_SDK_KEY_CONFIG['accountId'] = '12002'
    VALID_SDK_KEY_CONFIG['revision'] = '81'
    VALID_SDK_KEY_CONFIG_JSON = JSON.dump(VALID_SDK_KEY_CONFIG)
  end

  before(:example) do
    @http_project_config_manager = nil

    WebMock.reset_callbacks
    stub_request(:get, 'https://cdn.optimizely.com/datafiles/valid_sdk_key.json')
      .with(
        headers: {
          'Content-Type' => 'application/json'
        }
      )
      .to_return(status: 200, body: VALID_SDK_KEY_CONFIG_JSON, headers: {})

    stub_request(:get, 'https://cdn.optimizely.com/datafiles/invalid_sdk_key.json')
      .with(
        headers: {
          'Content-Type' => 'application/json'
        }
      )
      .to_return(status: [403, 'Forbidden'], body: '', headers: {})
  end

  after(:example) do
    @http_project_config_manager.stop! if @http_project_config_manager.instance_of? Optimizely::HTTPProjectConfigManager
  end

  describe '.project_config_manager' do
    it 'should get project config when valid url is given' do
      @http_project_config_manager = Optimizely::HTTPProjectConfigManager.new(
        url: 'https://cdn.optimizely.com/datafiles/valid_sdk_key.json'
      )

      until @http_project_config_manager.ready?; end
      expect(@http_project_config_manager.config).to be_a Optimizely::ProjectConfig
    end

    it 'should get project config when valid http url is given' do
      WebMock.reset!
      stub_request(:get, 'http://cdn.optimizely.com/datafiles/valid_sdk_key.json')
        .with(
          headers: {
            'Content-Type' => 'application/json'
          }
        )
        .to_return(status: 200, body: VALID_SDK_KEY_CONFIG_JSON, headers: {})

      @http_project_config_manager = Optimizely::HTTPProjectConfigManager.new(
        url: 'http://cdn.optimizely.com/datafiles/valid_sdk_key.json'
      )

      until @http_project_config_manager.ready?; end
      expect(@http_project_config_manager.config).to be_a Optimizely::ProjectConfig
    end

    it 'should get project config when sdk_key is given' do
      @http_project_config_manager = Optimizely::HTTPProjectConfigManager.new(
        sdk_key: 'valid_sdk_key'
      )

      until @http_project_config_manager.ready?; end
      expect(@http_project_config_manager.config).to be_a Optimizely::ProjectConfig
    end

    it 'should get project config when sdk_key and valid url_template is given' do
      @http_project_config_manager = Optimizely::HTTPProjectConfigManager.new(
        sdk_key: 'valid_sdk_key',
        url_template: 'https://cdn.optimizely.com/datafiles/%s.json'
      )
      until @http_project_config_manager.ready?; end

      expect(@http_project_config_manager.config).to be_a Optimizely::ProjectConfig
    end

    it 'should get instance ready immediately when datafile is provided' do
      @http_project_config_manager = Optimizely::HTTPProjectConfigManager.new(
        sdk_key: 'valid_sdk_key',
        datafile: config_body_JSON,
        start_by_default: false
      )
      # This expectation on main thread confirms that instance got ready immediately
      expect(@http_project_config_manager.ready?).to be true
    end

    it 'should wait to get project config upto blocking timeout when datafile is not provided' do
      # Add delay of 2 seconds in http response to the async thread.
      WebMock.after_request do |_request_signature, _response|
        sleep 2
      end

      @http_project_config_manager = Optimizely::HTTPProjectConfigManager.new(
        sdk_key: 'valid_sdk_key',
        start_by_default: false,
        blocking_timeout: 3
      )

      @http_project_config_manager.start!
      # This expectation would only pass if the .config call waits upto blocking timeout.
      expect(@http_project_config_manager.config).to be_a Optimizely::ProjectConfig
    end

    it 'should not wait more than blocking timeout to get project config when datafile is not provided' do
      # Add delay of 3 seconds in http response to the async thread.
      WebMock.after_request do |_request_signature, _response|
        sleep 3
      end

      @http_project_config_manager = Optimizely::HTTPProjectConfigManager.new(
        sdk_key: 'valid_sdk_key',
        start_by_default: false,
        blocking_timeout: 2
      )

      @http_project_config_manager.start!
      # This expectation would only pass if the .config call does not wait more than blocking timeout.
      expect(@http_project_config_manager.config).to be nil
    end

    it 'should send config update notification when project config is updated' do
      notification_center = Optimizely::NotificationCenter.new(Optimizely::NoOpLogger.new, error_handler)

      expect(notification_center).to receive(:send_notifications).with(
        Optimizely::NotificationCenter::NOTIFICATION_TYPES[:OPTIMIZELY_CONFIG_UPDATE]
      ).once

      @http_project_config_manager = Optimizely::HTTPProjectConfigManager.new(
        sdk_key: 'valid_sdk_key',
        notification_center: notification_center
      )

      until @http_project_config_manager.ready?; end
    end

    it 'should not send config update notification when datafile is provided' do
      notification_center = Optimizely::NotificationCenter.new(Optimizely::NoOpLogger.new, error_handler)

      expect(notification_center).not_to receive(:send_notifications)

      @http_project_config_manager = Optimizely::HTTPProjectConfigManager.new(
        sdk_key: 'valid_sdk_key',
        datafile: config_body_JSON,
        start_by_default: false,
        notification_center: notification_center
      )
      until @http_project_config_manager.ready?; end
    end
  end

  describe '.Initialize(sdk_key, datafile, auto_update: false)' do
    it 'should get project config instance' do
      logger = Optimizely::NoOpLogger.new
      datafile_project_config = Optimizely::DatafileProjectConfig.new(config_body_JSON, logger, error_handler)

      @http_project_config_manager = Optimizely::HTTPProjectConfigManager.new(
        sdk_key: 'valid_sdk_key',
        datafile: config_body_JSON,
        auto_update: false,
        start_by_default: false,
        logger: logger,
        error_handler: error_handler
      )

      @http_project_config_manager.start!

      # All instance variables values of @http_project_config_manager
      @http_project_config_manager_arr = @http_project_config_manager.config.instance_variables.map do |attr|
        @http_project_config_manager.config.instance_variable_get attr
      end

      # All instance variables values of datafile_project_config
      datafile_project_config_arr = datafile_project_config.instance_variables.map do |attr|
        datafile_project_config.instance_variable_get attr
      end

      expect(@http_project_config_manager_arr).to eql(datafile_project_config_arr)
    end

    it 'should get instance ready immediately' do
      @http_project_config_manager = Optimizely::HTTPProjectConfigManager.new(
        sdk_key: 'valid_sdk_key',
        datafile: config_body_JSON,
        auto_update: false,
        start_by_default: false
      )
      expect(@http_project_config_manager.ready?).to be true
    end

    it 'should update config, send config update notification and does not schedule a future update' do
      notification_center = Optimizely::NotificationCenter.new(spy_logger, error_handler)

      datafile_project_config = Optimizely::DatafileProjectConfig.new(config_body_JSON, spy_logger, error_handler)

      expect(notification_center).to receive(:send_notifications).with(
        Optimizely::NotificationCenter::NOTIFICATION_TYPES[:OPTIMIZELY_CONFIG_UPDATE]
      ).once

      @http_project_config_manager = Optimizely::HTTPProjectConfigManager.new(
        sdk_key: 'valid_sdk_key',
        datafile: config_body_JSON,
        polling_interval: 0.1,
        auto_update: false,
        notification_center: notification_center,
        logger: spy_logger
      )

      # Sleep to ensure that new request is not scheduled.
      sleep 0.3

      expect(spy_logger).to have_received(:log).with(Logger::DEBUG, 'Fetching datafile from https://cdn.optimizely.com/datafiles/valid_sdk_key.json').once
      expect(spy_logger).to have_received(:log).with(Logger::DEBUG, 'Datafile response status code 200').once
      expect(spy_logger).to have_received(:log).with(Logger::DEBUG, 'Received new datafile and updated config. ' \
        'Old revision number: 42. New revision number: 81.').once

      # Asserts that config has updated from URL.
      expect(@http_project_config_manager.config.account_id).not_to eql(datafile_project_config.account_id)
    end
  end

  describe '.Initialize(sdk_key, datafile, auto_update: true)' do
    it 'should get project config instance' do
      @http_project_config_manager = Optimizely::HTTPProjectConfigManager.new(
        sdk_key: 'valid_sdk_key',
        datafile: config_body_JSON,
        start_by_default: false,
        logger: spy_logger,
        error_handler: error_handler
      )

      expect(@http_project_config_manager.config).not_to eq(nil)
    end

    it 'should get instance ready immediately' do
      @http_project_config_manager = Optimizely::HTTPProjectConfigManager.new(
        sdk_key: 'valid_sdk_key',
        datafile: config_body_JSON,
        start_by_default: false
      )
      expect(@http_project_config_manager.ready?).to be true
    end

    it 'should update config, send config update notification and schedules next call after previous timeout' do
      notification_center = Optimizely::NotificationCenter.new(spy_logger, error_handler)

      datafile_project_config = Optimizely::DatafileProjectConfig.new(config_body_JSON, spy_logger, error_handler)

      expect(notification_center).to receive(:send_notifications).with(
        Optimizely::NotificationCenter::NOTIFICATION_TYPES[:OPTIMIZELY_CONFIG_UPDATE]
      ).once

      @http_project_config_manager = Optimizely::HTTPProjectConfigManager.new(
        sdk_key: 'valid_sdk_key',
        datafile: config_body_JSON,
        polling_interval: 0.1,
        blocking_timeout: 2,
        notification_center: notification_center,
        logger: spy_logger
      )

      sleep 0.3

      expect(spy_logger).to have_received(:log).with(Logger::DEBUG, 'Fetching datafile from https://cdn.optimizely.com/datafiles/valid_sdk_key.json').at_least(2)

      expect(spy_logger).to have_received(:log).with(Logger::DEBUG, 'Received new datafile and updated config. ' \
        'Old revision number: 42. New revision number: 81.').once

      expect(@http_project_config_manager.config.account_id).not_to eql(datafile_project_config.account_id)
    end
  end

  describe '.Initialize(sdk_key, auto_update: true)' do
    it 'should fetch project config with default datafile url' do
      @http_project_config_manager = Optimizely::HTTPProjectConfigManager.new(
        sdk_key: 'valid_sdk_key'
      )
      until @http_project_config_manager.ready?; end
      expect(@http_project_config_manager.config).to be_a Optimizely::ProjectConfig
    end

    it 'should fetch datafile url and get instance ready' do
      @http_project_config_manager = Optimizely::HTTPProjectConfigManager.new(
        sdk_key: 'valid_sdk_key',
        start_by_default: false
      )

      expect(@http_project_config_manager.ready?).to be false

      @http_project_config_manager.start!

      until @http_project_config_manager.ready?; end

      expect(@http_project_config_manager.ready?).to be true
    end

    it 'should not update project config when response body is not valid json' do
      logger = double('logger')
      allow(logger).to receive(:log)
      allow(Optimizely::SimpleLogger).to receive(:new) { logger }
      @http_project_config_manager = Optimizely::HTTPProjectConfigManager.new(
        sdk_key: 'invalid_sdk_key',
        start_by_default: false,
        polling_interval: 1,
        blocking_timeout: 5
      )
      @http_project_config_manager.start!
      expect(@http_project_config_manager.config).to eq(nil)
    end
  end

  describe '#get_datafile_url' do
    it 'should log an error when both sdk key and url are nil' do
      expect do
        @http_project_config_manager = Optimizely::HTTPProjectConfigManager.new(
          sdk_key: nil,
          url: nil,
          error_handler: error_handler,
          logger: spy_logger
        )
      end.to raise_error(Optimizely::InvalidInputsError, 'Must provide at least one of sdk_key or url.')

      expect(spy_logger).to have_received(:log).once.with(Logger::ERROR, 'Must provide at least one of sdk_key or url.')
    end

    it 'should log an error when invalid url_template is given' do
      expect do
        @http_project_config_manager = Optimizely::HTTPProjectConfigManager.new(
          sdk_key: 'valid_sdk_key',
          url_template: 'https://cdn.optimizely.com/datafiles/%d.json',
          error_handler: error_handler,
          logger: spy_logger
        )
      end.to raise_error(Optimizely::InvalidInputsError, 'Invalid url_template https://cdn.optimizely.com/datafiles/%d.json provided.')

      expect(spy_logger).to have_received(:log).once.with(Logger::ERROR, 'Invalid url_template https://cdn.optimizely.com/datafiles/%d.json provided.')
    end

    it 'Should log failure message with status code when failed to fetch datafile' do
      @http_project_config_manager = Optimizely::HTTPProjectConfigManager.new(
        url: 'https://cdn.optimizely.com/datafiles/invalid_sdk_key.json',
        sdk_key: 'valid_sdk_key',
        datafile_access_token: 'the-token',
        logger: spy_logger
      )
      sleep 0.1
      expect(spy_logger).to have_received(:log).with(Logger::DEBUG, 'Datafile fetch failed, status: 403, message: Forbidden').once
    end
  end

  describe '.polling_interval' do
    it 'should set default and log an error when polling_interval is nil' do
      @http_project_config_manager = Optimizely::HTTPProjectConfigManager.new(
        sdk_key: 'sdk_key',
        url: nil,
        polling_interval: nil,
        blocking_timeout: 5,
        error_handler: error_handler,
        logger: spy_logger
      )

      expect(@http_project_config_manager.instance_variable_get(:@polling_interval)).to eq(300)
      expect(spy_logger).to have_received(:log).once.with(Logger::DEBUG, 'Polling interval is not provided. Defaulting to 300 seconds.')
    end

    it 'should set default and log an error when polling_interval has invalid type' do
      @http_project_config_manager = Optimizely::HTTPProjectConfigManager.new(
        sdk_key: 'sdk_key',
        url: nil,
        polling_interval: true,
        blocking_timeout: 5,
        error_handler: error_handler,
        logger: spy_logger
      )

      expect(@http_project_config_manager.instance_variable_get(:@polling_interval)).to eq(300)
      expect(spy_logger).to have_received(:log).once.with(Logger::ERROR, "Polling interval 'true' has invalid type. Defaulting to 300 seconds.")
    end

    it 'should set default and log an error when polling_interval has invalid range' do
      @http_project_config_manager = Optimizely::HTTPProjectConfigManager.new(
        sdk_key: 'sdk_key',
        url: nil,
        polling_interval: 999_999_999_999_999_999,
        blocking_timeout: 5,
        error_handler: error_handler,
        logger: spy_logger
      )

      expect(@http_project_config_manager.instance_variable_get(:@polling_interval)).to eq(300)
      expect(spy_logger).to have_received(:log).once.with(Logger::DEBUG, "Polling interval '999999999999999999' has invalid range. Defaulting to 300 seconds.")
    end
  end

  describe '.blocking_timeout' do
    it 'should set default and log an error when blocking_timeout is nil' do
      @http_project_config_manager = Optimizely::HTTPProjectConfigManager.new(
        sdk_key: 'sdk_key',
        url: nil,
        polling_interval: 5,
        blocking_timeout: nil,
        error_handler: error_handler,
        logger: spy_logger
      )

      expect(@http_project_config_manager.instance_variable_get(:@blocking_timeout)).to eq(15)
      expect(spy_logger).to have_received(:log).once.with(Logger::DEBUG, 'Blocking timeout is not provided. Defaulting to 15 seconds.')
    end

    it 'should set default and log an error when blocking_timeout has invalid type' do
      @http_project_config_manager = Optimizely::HTTPProjectConfigManager.new(
        sdk_key: 'sdk_key',
        url: nil,
        polling_interval: 5,
        blocking_timeout: true,
        error_handler: error_handler,
        logger: spy_logger
      )

      expect(@http_project_config_manager.instance_variable_get(:@blocking_timeout)).to eq(15)
      expect(spy_logger).to have_received(:log).once.with(Logger::ERROR, "Blocking timeout 'true' has invalid type. Defaulting to 15 seconds.")
    end

    it 'should set default and log an error when blocking_timeout has invalid range' do
      @http_project_config_manager = Optimizely::HTTPProjectConfigManager.new(
        sdk_key: 'sdk_key',
        url: nil,
        polling_interval: 5,
        blocking_timeout: 999_999_999_999_999_999,
        error_handler: error_handler,
        logger: spy_logger
      )

      expect(@http_project_config_manager.instance_variable_get(:@blocking_timeout)).to eq(15)
      expect(spy_logger).to have_received(:log).once.with(Logger::DEBUG, "Blocking timeout '999999999999999999' has invalid range. Defaulting to 15 seconds.")
    end
  end

  describe 'optimizely_config' do
    it 'optimizely_config object updates correctly when new config is recieved' do
      @http_project_config_manager = Optimizely::HTTPProjectConfigManager.new(
        sdk_key: 'valid_sdk_key',
        datafile: config_body_JSON,
        polling_interval: 0.1
      )
      expect(@http_project_config_manager.optimizely_config['revision']).to eq('42')
      sleep 0.3
      expect(@http_project_config_manager.optimizely_config['revision']).to eq('81')
    end
  end

  describe 'datafile authentication' do
    it 'should add authorization header when auth token is provided' do
      allow(Optimizely::Helpers::HttpUtils).to receive(:make_request)
      @http_project_config_manager = Optimizely::HTTPProjectConfigManager.new(
        sdk_key: 'valid_sdk_key',
        datafile_access_token: 'the-token'
      )
      sleep 0.1
      expect(Optimizely::Helpers::HttpUtils).to have_received(:make_request).with(anything, anything, anything, hash_including('Authorization' => 'Bearer the-token'), anything, anything)
    end

    it 'should use authenticated datafile url when auth token is provided' do
      allow(Optimizely::Helpers::HttpUtils).to receive(:make_request).and_return(VALID_SDK_KEY_CONFIG_JSON)
      @http_project_config_manager = Optimizely::HTTPProjectConfigManager.new(
        sdk_key: 'valid_sdk_key',
        datafile_access_token: 'the-token'
      )
      sleep 0.1
      expect(Optimizely::Helpers::HttpUtils).to have_received(:make_request).with('https://config.optimizely.com/datafiles/auth/valid_sdk_key.json', any_args)
    end

    it 'should use public datafile url when auth token is not provided' do
      allow(Optimizely::Helpers::HttpUtils).to receive(:make_request).and_return(VALID_SDK_KEY_CONFIG_JSON)
      @http_project_config_manager = Optimizely::HTTPProjectConfigManager.new(
        sdk_key: 'valid_sdk_key'
      )
      sleep 0.1
      expect(Optimizely::Helpers::HttpUtils).to have_received(:make_request).with('https://cdn.optimizely.com/datafiles/valid_sdk_key.json', any_args)
    end

    it 'should prefer user provided template url over defaults' do
      allow(Optimizely::Helpers::HttpUtils).to receive(:make_request).and_return(VALID_SDK_KEY_CONFIG_JSON)
      @http_project_config_manager = Optimizely::HTTPProjectConfigManager.new(
        sdk_key: 'valid_sdk_key',
        datafile_access_token: 'the-token',
        url_template: 'http://awesomeurl'
      )
      sleep 0.1
      expect(Optimizely::Helpers::HttpUtils).to have_received(:make_request).with('http://awesomeurl', any_args)
    end

<<<<<<< HEAD
    it 'should pass the proxy config that is passed in' do
      proxy_config = double(:proxy_config)

=======
    it 'should hide access token when printing logs' do
>>>>>>> 6ea2681b
      allow(Optimizely::Helpers::HttpUtils).to receive(:make_request)
      @http_project_config_manager = Optimizely::HTTPProjectConfigManager.new(
        sdk_key: 'valid_sdk_key',
        datafile_access_token: 'the-token',
<<<<<<< HEAD
        proxy_config: proxy_config
      )
      sleep 0.1
      expect(Optimizely::Helpers::HttpUtils).to have_received(:make_request).with(anything, anything, anything, hash_including('Authorization' => 'Bearer the-token'), anything, proxy_config)

=======
        logger: spy_logger
      )
      sleep 0.1
      expect(spy_logger).to have_received(:log).with(Logger::DEBUG, 'Datafile request headers: {"Content-Type"=>"application/json", "Authorization"=>"********"}').once
>>>>>>> 6ea2681b
    end
  end
end<|MERGE_RESOLUTION|>--- conflicted
+++ resolved
@@ -516,29 +516,32 @@
       expect(Optimizely::Helpers::HttpUtils).to have_received(:make_request).with('http://awesomeurl', any_args)
     end
 
-<<<<<<< HEAD
     it 'should pass the proxy config that is passed in' do
       proxy_config = double(:proxy_config)
 
-=======
-    it 'should hide access token when printing logs' do
->>>>>>> 6ea2681b
       allow(Optimizely::Helpers::HttpUtils).to receive(:make_request)
       @http_project_config_manager = Optimizely::HTTPProjectConfigManager.new(
         sdk_key: 'valid_sdk_key',
         datafile_access_token: 'the-token',
-<<<<<<< HEAD
         proxy_config: proxy_config
       )
       sleep 0.1
       expect(Optimizely::Helpers::HttpUtils).to have_received(:make_request).with(anything, anything, anything, hash_including('Authorization' => 'Bearer the-token'), anything, proxy_config)
 
-=======
-        logger: spy_logger
-      )
-      sleep 0.1
-      expect(spy_logger).to have_received(:log).with(Logger::DEBUG, 'Datafile request headers: {"Content-Type"=>"application/json", "Authorization"=>"********"}').once
->>>>>>> 6ea2681b
+    end
+
+    it 'should pass the proxy config that is passed in' do
+      proxy_config = double(:proxy_config)
+
+      allow(Optimizely::Helpers::HttpUtils).to receive(:make_request)
+      @http_project_config_manager = Optimizely::HTTPProjectConfigManager.new(
+        sdk_key: 'valid_sdk_key',
+        datafile_access_token: 'the-token',
+        proxy_config: proxy_config
+      )
+      sleep 0.1
+      expect(Optimizely::Helpers::HttpUtils).to have_received(:make_request).with(anything, anything, anything, hash_including('Authorization' => 'Bearer the-token'), anything, proxy_config)
+
     end
   end
 end