--- conflicted
+++ resolved
@@ -667,23 +667,15 @@
       expect(project_config.audiences).to eq(config_body['audiences'])
 
       expected_audience_id_map = {
-<<<<<<< HEAD
-        '0' => config_body['audiences'][7],
-=======
->>>>>>> 0c6c795d
         '3468206642' => config_body['audiences'][0],
         '3988293898' => config_body['typedAudiences'][0],
         '3988293899' => config_body['typedAudiences'][1],
         '3468206646' => config_body['typedAudiences'][2],
         '3468206647' => config_body['typedAudiences'][3],
         '3468206644' => config_body['typedAudiences'][4],
-<<<<<<< HEAD
-        '3468206643' => config_body['typedAudiences'][5]
-=======
         '3468206643' => config_body['typedAudiences'][5],
         '3468206645' => config_body['typedAudiences'][6],
         '0' => config_body['audiences'][8]
->>>>>>> 0c6c795d
       }
 
       expect(project_config.audience_id_map).to eq(expected_audience_id_map)
