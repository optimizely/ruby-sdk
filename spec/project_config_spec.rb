# frozen_string_literal: true

#
#    Copyright 2016-2018, Optimizely and contributors
#
#    Licensed under the Apache License, Version 2.0 (the "License");
#    you may not use this file except in compliance with the License.
#    You may obtain a copy of the License at
#
#        http://www.apache.org/licenses/LICENSE-2.0
#
#    Unless required by applicable law or agreed to in writing, software
#    distributed under the License is distributed on an "AS IS" BASIS,
#    WITHOUT WARRANTIES OR CONDITIONS OF ANY KIND, either express or implied.
#    See the License for the specific language governing permissions and
#    limitations under the License.
#
require 'spec_helper'
require 'optimizely/project_config'
require 'optimizely/exceptions'

describe Optimizely::ProjectConfig do
  let(:config_body) { OptimizelySpec::VALID_CONFIG_BODY }
  let(:config_body_JSON) { OptimizelySpec::VALID_CONFIG_BODY_JSON }
  let(:error_handler) { Optimizely::NoOpErrorHandler.new }
  let(:logger) { Optimizely::NoOpLogger.new }
  let(:config) { Optimizely::ProjectConfig.new(config_body_JSON, logger, error_handler) }
  let(:feature_enabled) { 'featureEnabled' }

  describe '.initialize' do
    it 'should initialize properties correctly upon creating project' do
      project_config = Optimizely::ProjectConfig.new(config_body_JSON, logger, error_handler)

      expect(project_config.account_id).to eq(config_body['accountId'])
      expect(project_config.attributes).to eq(config_body['attributes'])
      expect(project_config.audiences).to eq(config_body['audiences'])
      expect(project_config.bot_filtering).to eq(config_body['botFiltering'])
      expect(project_config.events).to eq(config_body['events'])
      expect(project_config.feature_flags).to eq(config_body['featureFlags'])
      expect(project_config.groups).to eq(config_body['groups'])
      expect(project_config.project_id).to eq(config_body['projectId'])
      expect(project_config.revision).to eq(config_body['revision'])

      expected_attribute_key_map = {
        'browser_type' => config_body['attributes'][0]
      }
      expected_audience_id_map = {
        '11154' => config_body['audiences'][0],
        '11155' => config_body['audiences'][1]
      }

      expected_event_key_map = {
        'test_event' => config_body['events'][0],
        'Total Revenue' => config_body['events'][1],
        'test_event_with_audience' => config_body['events'][2],
        'test_event_not_running' => config_body['events'][3]
      }

      expected_experiment_key_map = {
        'test_experiment' => config_body['experiments'][0],
        'test_experiment_not_started' => config_body['experiments'][1],
        'test_experiment_with_audience' => config_body['experiments'][2],
        'test_experiment_multivariate' => config_body['experiments'][3],
        'test_experiment_with_feature_rollout' => config_body['experiments'][4],
        'test_experiment_double_feature' => config_body['experiments'][5],
        'test_experiment_integer_feature' => config_body['experiments'][6],
        'group1_exp1' => config_body['groups'][0]['experiments'][0].merge('groupId' => '101'),
        'group1_exp2' => config_body['groups'][0]['experiments'][1].merge('groupId' => '101'),
        'group2_exp1' => config_body['groups'][1]['experiments'][0].merge('groupId' => '102'),
        'group2_exp2' => config_body['groups'][1]['experiments'][1].merge('groupId' => '102')
      }

      expected_variation_id_map = {
        'test_experiment' => {
          '111128' => {
            'key' => 'control',
            'id' => '111128',
            feature_enabled => true
          },
          '111129' => {
            'key' => 'variation',
            'id' => '111129',
            feature_enabled => true
          }
        },
        'test_experiment_not_started' => {
          '100028' => {
            'key' => 'control_not_started',
            'id' => '100028',
            feature_enabled => true
          },
          '100029' => {
            'key' => 'variation_not_started',
            'id' => '100029',
            feature_enabled => false
          }
        },
        'test_experiment_with_audience' => {
          '122228' => {
            'key' => 'control_with_audience',
            'id' => '122228',
            feature_enabled => true
          },
          '122229' => {
            'key' => 'variation_with_audience',
            'id' => '122229',
            feature_enabled => true
          }
        },
        'test_experiment_multivariate' => {
          '122231' => config_body['experiments'][3]['variations'][0],
          '122232' => config_body['experiments'][3]['variations'][1],
          '122233' => config_body['experiments'][3]['variations'][2],
          '122234' => config_body['experiments'][3]['variations'][3]
        },
        'test_experiment_with_feature_rollout' => {
          '122236' => config_body['experiments'][4]['variations'][0],
          '122237' => config_body['experiments'][4]['variations'][1]
        },
        'test_experiment_double_feature' => {
          '122239' => config_body['experiments'][5]['variations'][0],
          '122240' => config_body['experiments'][5]['variations'][1]
        },
        'test_experiment_integer_feature' => {
          '122242' => config_body['experiments'][6]['variations'][0],
          '122243' => config_body['experiments'][6]['variations'][1]
        },
        'group1_exp1' => {
          '130001' => {
            'key' => 'g1_e1_v1',
            'id' => '130001',
            feature_enabled => true,
            'variables' => [
              {
                'id' => '155563',
                'value' => 'groupie_1_v1'
              }
            ]
          },
          '130002' => {
            'key' => 'g1_e1_v2',
            'id' => '130002',
            feature_enabled => true,
            'variables' => [
              {
                'id' => '155563',
                'value' => 'groupie_1_v2'
              }
            ]
          }
        },
        'group1_exp2' => {
          '130003' => {
            'key' => 'g1_e2_v1',
            'id' => '130003',
            feature_enabled => true,
            'variables' => [
              {
                'id' => '155563',
                'value' => 'groupie_2_v1'
              }
            ]
          },
          '130004' => {
            'key' => 'g1_e2_v2',
            'id' => '130004',
            feature_enabled => true,
            'variables' => [
              {
                'id' => '155563',
                'value' => 'groupie_2_v2'
              }
            ]
          }
        },
        'group2_exp1' => {
          '144443' => {
            'key' => 'g2_e1_v1',
            'id' => '144443',
            feature_enabled => true
          },
          '144444' => {
            'key' => 'g2_e1_v2',
            'id' => '144444',
            feature_enabled => true
          }
        },
        'group2_exp2' => {
          '144445' => {
            'key' => 'g2_e2_v1',
            'id' => '144445',
            feature_enabled => true
          },
          '144446' => {
            'key' => 'g2_e2_v2',
            'id' => '144446',
            feature_enabled => true
          }
        },
        '177770' => {
          '177771' => {
            'id' => '177771',
            'key' => '177771',
            feature_enabled => true,
            'variables' => [
              {
                'id' => '155556',
                'value' => 'true'
              }
            ]
          }
        },
        '177772' => {
          '177773' => {
            'id' => '177773',
            'key' => '177773',
            feature_enabled => false,
            'variables' => [
              {
                'id' => '155556',
                'value' => 'false'
              }
            ]
          }
        },
        '177774' => {
          '177775' => {
            'id' => '177775',
            'key' => '177775',
            feature_enabled => true,
            'variables' => []
          }
        },
        '177776' => {
          '177778' => {
            'id' => '177778',
            'key' => '177778',
            feature_enabled => true,
            'variables' => [
              {
                'id' => '155556',
                'value' => 'false'
              }
            ]
          }
        },
        '177779' => {
          '177780' => {
            'id' => '177780',
            'key' => '177780',
            feature_enabled => true,
            'variables' => []
          }
        }
      }

      expected_variation_key_map = {
        'test_experiment' => {
          'control' => {
            'key' => 'control',
            'id' => '111128',
            feature_enabled => true
          },
          'variation' => {
            'key' => 'variation',
            'id' => '111129',
            feature_enabled => true
          }
        },
        'test_experiment_not_started' => {
          'control_not_started' => {
            'key' => 'control_not_started',
            'id' => '100028',
            feature_enabled => true
          },
          'variation_not_started' => {
            'key' => 'variation_not_started',
            'id' => '100029',
            feature_enabled => false
          }
        },
        'test_experiment_with_audience' => {
          'control_with_audience' => {
            'key' => 'control_with_audience',
            'id' => '122228',
            feature_enabled => true
          },
          'variation_with_audience' => {
            'key' => 'variation_with_audience',
            'id' => '122229',
            feature_enabled => true
          }
        },
        'test_experiment_multivariate' => {
          'Fred' => config_body['experiments'][3]['variations'][0],
          'Feorge' => config_body['experiments'][3]['variations'][1],
          'Gred' => config_body['experiments'][3]['variations'][2],
          'George' => config_body['experiments'][3]['variations'][3]
        },
        'test_experiment_with_feature_rollout' => {
          'control' => config_body['experiments'][4]['variations'][0],
          'variation' => config_body['experiments'][4]['variations'][1]
        },
        'test_experiment_double_feature' => {
          'control' => config_body['experiments'][5]['variations'][0],
          'variation' => config_body['experiments'][5]['variations'][1]
        },
        'test_experiment_integer_feature' => {
          'control' => config_body['experiments'][6]['variations'][0],
          'variation' => config_body['experiments'][6]['variations'][1]
        },
        'group1_exp1' => {
          'g1_e1_v1' => {
            'key' => 'g1_e1_v1',
            'id' => '130001',
            feature_enabled => true,
            'variables' => [
              {
                'id' => '155563',
                'value' => 'groupie_1_v1'
              }
            ]
          },
          'g1_e1_v2' => {
            'key' => 'g1_e1_v2',
            'id' => '130002',
            feature_enabled => true,
            'variables' => [
              {
                'id' => '155563',
                'value' => 'groupie_1_v2'
              }
            ]
          }
        },
        'group1_exp2' => {
          'g1_e2_v1' => {
            'key' => 'g1_e2_v1',
            'id' => '130003',
            feature_enabled => true,
            'variables' => [
              {
                'id' => '155563',
                'value' => 'groupie_2_v1'
              }
            ]
          },
          'g1_e2_v2' => {
            'key' => 'g1_e2_v2',
            'id' => '130004',
            feature_enabled => true,
            'variables' => [
              {
                'id' => '155563',
                'value' => 'groupie_2_v2'
              }
            ]
          }
        },
        'group2_exp1' => {
          'g2_e1_v1' => {
            'key' => 'g2_e1_v1',
            'id' => '144443',
            feature_enabled => true
          },
          'g2_e1_v2' => {
            'key' => 'g2_e1_v2',
            'id' => '144444',
            feature_enabled => true
          }
        },
        'group2_exp2' => {
          'g2_e2_v1' => {
            'key' => 'g2_e2_v1',
            'id' => '144445',
            feature_enabled => true
          },
          'g2_e2_v2' => {
            'key' => 'g2_e2_v2',
            'id' => '144446',
            feature_enabled => true
          }
        },
        '177770' => {
          '177771' => {
            'id' => '177771',
            'key' => '177771',
            feature_enabled => true,
            'variables' => [
              {
                'id' => '155556',
                'value' => 'true'
              }
            ]
          }
        },
        '177772' => {
          '177773' => {
            'id' => '177773',
            'key' => '177773',
            feature_enabled => false,
            'variables' => [
              {
                'id' => '155556',
                'value' => 'false'
              }
            ]
          }
        },
        '177774' => {
          '177775' => {
            'id' => '177775',
            'key' => '177775',
            feature_enabled => true,
            'variables' => []
          }
        },
        '177776' => {
          '177778' => {
            'id' => '177778',
            'key' => '177778',
            feature_enabled => true,
            'variables' => [
              {
                'id' => '155556',
                'value' => 'false'
              }
            ]
          }
        },
        '177779' => {
          '177780' => {
            'id' => '177780',
            'key' => '177780',
            feature_enabled => true,
            'variables' => []
          }
        }
      }

      expected_feature_flag_key_map = {
        'boolean_feature' => config_body['featureFlags'][0],
        'double_single_variable_feature' => config_body['featureFlags'][1],
        'integer_single_variable_feature' => config_body['featureFlags'][2],
        'boolean_single_variable_feature' => config_body['featureFlags'][3],
        'string_single_variable_feature' => config_body['featureFlags'][4],
        'multi_variate_feature' => config_body['featureFlags'][5],
        'mutex_group_feature' => config_body['featureFlags'][6],
        'empty_feature' => config_body['featureFlags'][7]
      }

      expected_feature_variable_key_map = {
        'boolean_feature' => {},
        'double_single_variable_feature' => {
          'double_variable' => {
            'id' => '155551',
            'key' => 'double_variable',
            'type' => 'double',
            'defaultValue' => '14.99'
          }
        },
        'integer_single_variable_feature' => {
          'integer_variable' => {
            'id' => '155553',
            'key' => 'integer_variable',
            'type' => 'integer',
            'defaultValue' => '7'
          }
        },
        'boolean_single_variable_feature' => {
          'boolean_variable' => {
            'id' => '155556',
            'key' => 'boolean_variable',
            'type' => 'boolean',
            'defaultValue' => 'true'
          }
        },
        'string_single_variable_feature' => {
          'string_variable' => {
            'id' => '155558',
            'key' => 'string_variable',
            'type' => 'string',
            'defaultValue' => 'wingardium leviosa'
          }
        },
        'multi_variate_feature' => {
          'first_letter' => {
            'id' => '155560',
            'key' => 'first_letter',
            'type' => 'string',
            'defaultValue' => 'H'
          },
          'rest_of_name' => {
            'id' => '155561',
            'key' => 'rest_of_name',
            'type' => 'string',
            'defaultValue' => 'arry'
          }
        },
        'mutex_group_feature' => {
          'correlating_variation_name' => {
            'id' => '155563',
            'key' => 'correlating_variation_name',
            'type' => 'string',
            'defaultValue' => 'null'
          }
        },
        'empty_feature' => {}
      }

      expected_variation_id_to_variable_usage_map = {
        '122231' => {
          '155560' => {
            'id' => '155560',
            'value' => 'F'
          },
          '155561' => {
            'id' => '155561',
            'value' => 'red'
          }
        },
        '122232' => {
          '155560' => {
            'id' => '155560',
            'value' => 'F'
          },
          '155561' => {
            'id' => '155561',
            'value' => 'eorge'
          }
        },
        '122233' => {
          '155560' => {
            'id' => '155560',
            'value' => 'G'
          },
          '155561' => {
            'id' => '155561',
            'value' => 'red'
          }
        },
        '122234' => {
          '155560' => {
            'id' => '155560',
            'value' => 'G'
          },
          '155561' => {
            'id' => '155561',
            'value' => 'eorge'
          }
        },
        '122236' => {
          '155558' => {
            'id' => '155558',
            'value' => 'cta_1'
          }
        },
        '122237' => {
          '155558' => {
            'id' => '155558',
            'value' => 'cta_2'
          }
        },
        '122239' => {
          '155551' => {
            'id' => '155551',
            'value' => '42.42'
          }
        },
        '122240' => {
          '155551' => {
            'id' => '155551',
            'value' => '13.37'
          }
        },
        '122242' => {
          '155553' => {
            'id' => '155553',
            'value' => '42'
          }
        },
        '122243' => {
          '155553' => {
            'id' => '155553',
            'value' => '13'
          }
        },
        '130001' => {
          '155563' => {
            'id' => '155563',
            'value' => 'groupie_1_v1'
          }
        },
        '130002' => {
          '155563' => {
            'id' => '155563',
            'value' => 'groupie_1_v2'
          }
        },
        '130003' => {
          '155563' => {
            'id' => '155563',
            'value' => 'groupie_2_v1'
          }
        },
        '130004' => {
          '155563' => {
            'id' => '155563',
            'value' => 'groupie_2_v2'
          }
        },
        '177771' => {
          '155556' => {
            'id' => '155556',
            'value' => 'true'
          }
        },
        '177773' => {
          '155556' => {
            'id' => '155556',
            'value' => 'false'
          }
        },
        '177775' => {},
        '177778' => {
          '155556' => {
            'id' => '155556',
            'value' => 'false'
          }
        },
        '177780' => {}
      }

      expected_rollout_id_map = {
        '166660' => config_body['rollouts'][0],
        '166661' => config_body['rollouts'][1]
      }

      expected_rollout_experiment_id_map = {
        '177770' => config_body['rollouts'][0]['experiments'][0],
        '177772' => config_body['rollouts'][0]['experiments'][1],
        '177776' => config_body['rollouts'][0]['experiments'][2],
        '177774' => config_body['rollouts'][1]['experiments'][0],
        '177779' => config_body['rollouts'][1]['experiments'][1]
      }

      expect(project_config.attribute_key_map).to eq(expected_attribute_key_map)
      expect(project_config.audience_id_map).to eq(expected_audience_id_map)
      expect(project_config.event_key_map).to eq(expected_event_key_map)
      expect(project_config.experiment_key_map).to eq(expected_experiment_key_map)
      expect(project_config.feature_flag_key_map).to eq(expected_feature_flag_key_map)
      expect(project_config.feature_variable_key_map).to eq(expected_feature_variable_key_map)
      expect(project_config.variation_id_map).to eq(expected_variation_id_map)
      expect(project_config.variation_key_map).to eq(expected_variation_key_map)
      expect(project_config.variation_id_to_variable_usage_map).to eq(expected_variation_id_to_variable_usage_map)
      expect(project_config.rollout_id_map).to eq(expected_rollout_id_map)
      expect(project_config.rollout_experiment_id_map).to eq(expected_rollout_experiment_id_map)
    end
  end

  describe '@logger' do
    let(:spy_logger) { spy('logger') }
    let(:config) { Optimizely::ProjectConfig.new(config_body_JSON, spy_logger, error_handler) }

    describe 'get_experiment_from_key' do
      it 'should log a message when provided experiment key is invalid' do
        expect(config.get_experiment_from_key('invalid_key')).to eq(nil)
        expect(spy_logger).to have_received(:log).with(Logger::ERROR,
                                                       "Experiment key 'invalid_key' is not in datafile.")
      end
    end

    describe 'get_experiment_key' do
      it 'should log a message when provided experiment key is invalid' do
        config.get_experiment_key('invalid_id')
        expect(spy_logger).to have_received(:log).with(Logger::ERROR,
                                                       "Experiment id 'invalid_id' is not in datafile.")
      end
    end

    describe 'get_experiment_ids_for_event' do
      it 'should log a message when provided event key is invalid' do
        config.get_experiment_ids_for_event('invalid_key')
        expect(spy_logger).to have_received(:log).with(Logger::ERROR, "Event 'invalid_key' is not in datafile.")
      end
    end

    describe 'get_audience_from_id' do
      it 'should log a message when provided audience ID is invalid' do
        config.get_audience_from_id('invalid_id')
        expect(spy_logger).to have_received(:log).with(Logger::ERROR, "Audience 'invalid_id' is not in datafile.")
      end
    end

    describe 'get_variation_from_id' do
      it 'should log a message when provided experiment key is invalid' do
        config.get_variation_from_id('invalid_key', 'some_variation')
        expect(spy_logger).to have_received(:log).with(Logger::ERROR,
                                                       "Experiment key 'invalid_key' is not in datafile.")
      end
      it 'should return nil when provided variation key is invalid' do
        expect(config.get_variation_from_id('test_experiment', 'invalid_variation')).to eq(nil)
      end

      it 'should return variation having featureEnabled false when not provided in the datafile' do
        config_body = OptimizelySpec::VALID_CONFIG_BODY
        experiment_key = config_body['experiments'][1]['key']
        variation_id = config_body['experiments'][1]['variations'][1]['id']

        config_body['experiments'][1]['variations'][1][feature_enabled] = nil

        config_body_json = JSON.dump(config_body)
        project_config = Optimizely::ProjectConfig.new(config_body_json, logger, error_handler)

        expect(project_config.get_variation_from_id(experiment_key, variation_id)[feature_enabled]).to eq(false)
      end
    end

    describe 'get_variation_id_from_key' do
      it 'should log a message when there is no variation key map for the experiment' do
        config.get_variation_id_from_key('invalid_key', 'invalid_variation')
        expect(spy_logger).to have_received(:log).with(Logger::ERROR,
                                                       "Experiment key 'invalid_key' is not in datafile.")
      end
    end

    describe 'get_whitelisted_variations' do
      it 'should log a message when there is no experiment key map for the experiment' do
        config.get_whitelisted_variations('invalid_key')
        expect(spy_logger).to have_received(:log).with(Logger::ERROR,
                                                       "Experiment key 'invalid_key' is not in datafile.")
      end
    end

    describe 'get_attribute_id_invalid_key' do
      it 'should log a message when provided attribute key is invalid' do
        config.get_attribute_id('invalid_attr')
        expect(spy_logger).to have_received(:log).with(Logger::ERROR,
                                                       "Attribute key 'invalid_attr' is not in datafile.")
      end
    end

    describe 'get_feature_flag_from_key' do
      it 'should log a message when provided feature flag key is invalid' do
        config.get_feature_flag_from_key('totally_invalid_feature_key')
        expect(spy_logger).to have_received(:log).with(Logger::ERROR,
                                                       "Feature flag key 'totally_invalid_feature_key' is not in datafile.")
      end
    end

    describe 'get_feature_variable' do
      it 'should log a message when variable with key is not found' do
        feature_flag = config.feature_flag_key_map['double_single_variable_feature']
        config.get_feature_variable(feature_flag, 'nonexistent_variable_key')
        expect(spy_logger).to have_received(:log).with(Logger::ERROR,
                                                       "No feature variable was found for key 'nonexistent_variable_key' in feature flag 'double_single_variable_feature'.")
      end
    end
  end

  describe '@error_handler' do
    let(:raise_error_handler) { Optimizely::RaiseErrorHandler.new }
    let(:config) { Optimizely::ProjectConfig.new(config_body_JSON, logger, raise_error_handler) }

    describe 'get_experiment_from_key' do
      it 'should raise an error when provided experiment key is invalid' do
        expect { config.get_experiment_from_key('invalid_key') }.to raise_error(Optimizely::InvalidExperimentError)
      end
    end

    describe 'get_experiment_ids_for_event' do
      it 'should raise an error when provided event key is invalid' do
        expect { config.get_experiment_ids_for_event('invalid_key') }.to raise_error(Optimizely::InvalidEventError)
      end
    end

    describe 'get_audience_from_id' do
      it 'should raise an error when provided audience ID is invalid' do
        expect { config.get_audience_from_id('invalid_key') }
          .to raise_error(Optimizely::InvalidAudienceError)
      end
    end

    describe 'get_variation_from_id' do
      it 'should raise an error when provided experiment key is invalid' do
        expect { config.get_variation_from_id('invalid_key', 'some_variation') }
          .to raise_error(Optimizely::InvalidExperimentError)
      end
    end

    describe 'get_variation_from_id' do
      it 'should raise an error when provided variation key is invalid' do
        expect { config.get_variation_from_id('test_experiment', 'invalid_variation') }
          .to raise_error(Optimizely::InvalidVariationError)
      end
    end

    describe 'get_variation_id_from_key' do
      it 'should raise an error when there is no variation key map for the experiment' do
        expect { config.get_variation_id_from_key('invalid_key', 'invalid_variation') }
          .to raise_error(Optimizely::InvalidExperimentError)
      end
    end

    describe 'get_whitelisted_variations' do
      it 'should log a message when there is no experiment key map for the experiment' do
        expect { config.get_whitelisted_variations('invalid_key') }.to raise_error(Optimizely::InvalidExperimentError)
      end
    end

    describe 'get_attribute_id_invalid_key' do
      it 'should raise an error when provided attribute key is invalid' do
        expect { config.get_attribute_id('invalid_attr') }.to raise_error(Optimizely::InvalidAttributeError)
      end
    end
  end

  describe '#experiment_running' do
    let(:config) { Optimizely::ProjectConfig.new(config_body_JSON, logger, error_handler) }

    it 'should return true if the experiment is running' do
      experiment = config.get_experiment_from_key('test_experiment')
      expect(config.experiment_running?(experiment)).to eq(true)
    end

    it 'should return false if the experiment is not running' do
      experiment = config.get_experiment_from_key('test_experiment_not_started')
      expect(config.experiment_running?(experiment)).to eq(false)
    end
  end

  describe '#get_feature_flag_from_key' do
    it 'should return the feature flag associated with the given feature flag key' do
      feature_flag = config.get_feature_flag_from_key('boolean_feature')
      expect(feature_flag).to eq(config_body['featureFlags'][0])
    end
  end

  # Only those log messages have been asserted, which are directly logged in these methods.
  # Messages that are logged in some internal function calls, are asserted in their respective function test cases.
  describe 'get_forced_variation' do
    let(:spy_logger) { spy('logger') }
    let(:config) { Optimizely::ProjectConfig.new(config_body_JSON, spy_logger, error_handler) }

    before(:example) do
      @user_id = 'test_user'
      @invalid_experiment_key = 'invalid_experiment'
      @invalid_variation_key = 'invalid_variation'
      @valid_experiment = {id: '111127', key: 'test_experiment'}
      @valid_variation = {id: '111128', key: 'control'}
    end

    # User ID is nil
    it 'should log a message and return nil when user_id is passed as nil for get_forced_variation' do
      expect(config.get_forced_variation(@valid_experiment[:key], nil)).to eq(nil)
      expect(spy_logger).to have_received(:log).with(Logger::DEBUG,
                                                     'User ID is invalid')
    end
    # User ID is not defined in the forced variation map
    it 'should log a message and return nil when user is not in forced variation map' do
      expect(config.get_forced_variation(@valid_experiment[:key], @user_id)).to eq(nil)
      expect(spy_logger).to have_received(:log).with(Logger::DEBUG,
                                                     "User '#{@user_id}' is not in the forced variation map.")
    end
    # Experiment key does not exist in the datafile
    it 'should return nil when experiment key is not in datafile' do
      expect(config.get_forced_variation(@invalid_experiment_key, @user_id)).to eq(nil)
    end
    # Experiment key is nil
    it 'should return nil when experiment_key is passed as nil for get_forced_variation' do
      expect(config.get_forced_variation(nil, @user_id)).to eq(nil)
    end
    # Experiment key is an empty string
    it 'should return nil when experiment_key is passed as empty string for get_forced_variation' do
      expect(config.get_forced_variation('', @user_id)).to eq(nil)
    end
  end

  # Only those log messages have been asserted, which are directly logged in these methods.
  # Messages that are logged in some internal function calls, are asserted in their respective function test cases.
  describe 'set_forced_variation' do
    let(:spy_logger) { spy('logger') }
    let(:config) { Optimizely::ProjectConfig.new(config_body_JSON, spy_logger, error_handler) }

    before(:example) do
      @user_id = 'test_user'
      @invalid_experiment_key = 'invalid_experiment'
      @invalid_variation_key = 'invalid_variation'
      @valid_experiment = {id: '111127', key: 'test_experiment'}
      @valid_variation = {id: '111128', key: 'control'}
    end

    # User ID is nil
    it 'should log a message when user_id is passed as nil' do
      expect(config.set_forced_variation(@valid_experiment[:key], nil, @valid_variation[:key])).to eq(false)
      expect(spy_logger).to have_received(:log).with(Logger::DEBUG,
                                                     'User ID is invalid')
    end
    # Experiment key is nil
    it 'should return false when experiment_key is passed as nil' do
      expect(config.set_forced_variation(nil, @user_id, @valid_variation[:key])).to eq(false)
    end
    # Experiment key is an empty string
    it 'should return false when experiment_key is passed as empty string' do
      expect(config.set_forced_variation('', @user_id, @valid_variation[:key])).to eq(false)
    end
    # Experiment key does not exist in the datafile
    it 'return nil when experiment key is not in datafile' do
      expect(config.set_forced_variation(@invalid_experiment_key, @user_id, @valid_variation[:key])).to eq(false)
    end
    # Variation key is nil
    it 'should delete forced varaition maping, log a message and return true when variation_key is passed as nil' do
      expect(config.set_forced_variation(@valid_experiment[:key], @user_id, nil)).to eq(true)
      expect(spy_logger).to have_received(:log).with(Logger::DEBUG,
                                                     "Variation mapped to experiment '#{@valid_experiment[:key]}' has been removed for user '#{@user_id}'.")
    end
    # Variation key is an empty string
    it 'should persist forced variation mapping, log a message and return false when variation_key is passed as empty string' do
      expect(config.set_forced_variation(@valid_experiment[:key], @user_id, '')).to eq(false)
      expect(spy_logger).to have_received(:log).with(Logger::DEBUG,
                                                     'Variation key is invalid')
      expect(config.get_forced_variation(@valid_experiment[:key], @user_id)).to eq(nil)
    end
    # Variation key does not exist in the datafile
    it 'return false when variation_key is not in datafile' do
      expect(config.set_forced_variation(@valid_experiment[:key], @user_id, @invalid_variation_key)).to eq(false)
    end
  end

  describe 'set/get forced variations multiple calls' do
    let(:spy_logger) { spy('logger') }
    let(:config) { Optimizely::ProjectConfig.new(config_body_JSON, spy_logger, error_handler) }

    before(:example) do
      @user_id = 'test_user'
      @user_id_2 = 'test_user_2'
      @invalid_experiment_key = 'invalid_experiment'
      @invalid_variation_key = 'invalid_variation'
      @valid_experiment = {id: '111127', key: 'test_experiment'}
      @valid_variation = {id: '111128', key: 'control'}
      @valid_variation_2 = {id: '111129', key: 'variation'}
      @valid_experiment_2 = {id: '122227', key: 'test_experiment_with_audience'}
      @valid_variation_for_exp_2 = {id: '122228', key: 'control_with_audience'}
    end

    it 'should call inputs_valid? with the proper arguments in set_forced_variation' do
      expect(Optimizely::Helpers::Validator).to receive(:inputs_valid?).with(
        {
<<<<<<< HEAD
          experiment_key: @valid_experiment[:key]
=======
          user_id: @user_id,
          experiment_key: @valid_experiment[:key],
          variation_key: @valid_variation[:key]
>>>>>>> a760fdbe
        }, spy_logger, Logger::DEBUG
      )
      config.set_forced_variation(@valid_experiment[:key], @user_id, @valid_variation[:key])
    end

    it 'should log and return false when user ID is non string in set_forced_variation' do
      expect(config.set_forced_variation(@valid_experiment[:key], nil, @valid_variation[:key])).to be false
      expect(config.set_forced_variation(@valid_experiment[:key], 5, @valid_variation[:key])).to be false
      expect(config.set_forced_variation(@valid_experiment[:key], 5.5, @valid_variation[:key])).to be false
      expect(config.set_forced_variation(@valid_experiment[:key], true, @valid_variation[:key])).to be false
      expect(config.set_forced_variation(@valid_experiment[:key], {}, @valid_variation[:key])).to be false
      expect(config.set_forced_variation(@valid_experiment[:key], [], @valid_variation[:key])).to be false
      expect(spy_logger).to have_received(:log).with(Logger::DEBUG, 'User ID is invalid').exactly(6).times
    end

    it 'should call inputs_valid? with the proper arguments in get_forced_variation' do
      expect(Optimizely::Helpers::Validator).to receive(:inputs_valid?).with(
        {
          experiment_key: @valid_experiment[:key]
        }, spy_logger, Logger::DEBUG
      )
      config.get_forced_variation(@valid_experiment[:key], @user_id)
    end

    it 'should log and return nil when user ID is non string in get_forced_variation' do
      expect(config.get_forced_variation(@valid_experiment[:key], nil)).to eq(nil)
      expect(config.get_forced_variation(@valid_experiment[:key], 5)).to eq(nil)
      expect(config.get_forced_variation(@valid_experiment[:key], 5.5)).to eq(nil)
      expect(config.get_forced_variation(@valid_experiment[:key], true)).to eq(nil)
      expect(config.get_forced_variation(@valid_experiment[:key], {})).to eq(nil)
      expect(config.get_forced_variation(@valid_experiment[:key], [])).to eq(nil)
      expect(spy_logger).to have_received(:log).with(Logger::DEBUG, 'User ID is invalid').exactly(6).times
    end

    # Call set variation with different variations on one user/experiment to confirm that each set is expected.
    it 'should set and return expected variations when different variations are set and removed for one user/experiment' do
      expect(config.set_forced_variation(@valid_experiment[:key], @user_id, @valid_variation[:key])).to eq(true)
      variation = config.get_forced_variation(@valid_experiment[:key], @user_id)
      expect(variation['id']).to eq(@valid_variation[:id])
      expect(variation['key']).to eq(@valid_variation[:key])

      expect(config.set_forced_variation(@valid_experiment[:key], @user_id, @valid_variation_2[:key])).to eq(true)
      variation = config.get_forced_variation(@valid_experiment[:key], @user_id)
      expect(variation['id']).to eq(@valid_variation_2[:id])
      expect(variation['key']).to eq(@valid_variation_2[:key])
    end

    # Set variation on multiple experiments for one user.
    it 'should set and return expected variations when variation is set for multiple experiments for one user' do
      expect(config.set_forced_variation(@valid_experiment[:key], @user_id, @valid_variation[:key])).to eq(true)
      variation = config.get_forced_variation(@valid_experiment[:key], @user_id)
      expect(variation['id']).to eq(@valid_variation[:id])
      expect(variation['key']).to eq(@valid_variation[:key])

      expect(config.set_forced_variation(@valid_experiment_2[:key], @user_id, @valid_variation_for_exp_2[:key])).to eq(true)
      variation = config.get_forced_variation(@valid_experiment_2[:key], @user_id)
      expect(variation['id']).to eq(@valid_variation_for_exp_2[:id])
      expect(variation['key']).to eq(@valid_variation_for_exp_2[:key])
    end

    # Set variations for multiple users.
    it 'should set and return expected variations when variations are set for multiple users' do
      expect(config.set_forced_variation(@valid_experiment[:key], @user_id, @valid_variation[:key])).to eq(true)
      variation = config.get_forced_variation(@valid_experiment[:key], @user_id)
      expect(variation['id']).to eq(@valid_variation[:id])
      expect(variation['key']).to eq(@valid_variation[:key])

      expect(config.set_forced_variation(@valid_experiment[:key], @user_id_2, @valid_variation[:key])).to eq(true)
      variation = config.get_forced_variation(@valid_experiment[:key], @user_id_2)
      expect(variation['id']).to eq(@valid_variation[:id])
      expect(variation['key']).to eq(@valid_variation[:key])
    end
  end

  describe 'get_attribute_id_valid_key' do
    let(:spy_logger) { spy('logger') }
    let(:config) { Optimizely::ProjectConfig.new(config_body_JSON, spy_logger, error_handler) }

    it 'should return attribute ID when provided valid attribute key has reserved prefix' do
      config.attribute_key_map['$opt_bot'] = {'key' => '$opt_bot', 'id' => '111'}
      expect(config.get_attribute_id('$opt_bot')).to eq('111')
      expect(spy_logger).to have_received(:log).with(
        Logger::WARN,
        "Attribute '$opt_bot' unexpectedly has reserved prefix '$opt_'; using attribute ID instead of reserved attribute name."
      )
    end

    it 'should return attribute ID when provided attribute key is valid' do
      expect(config.get_attribute_id('browser_type')).to eq('111094')
    end

    it 'should return attribute key as attribute ID when key has reserved prefix but is not present in data file' do
      expect(config.get_attribute_id('$opt_user_agent')).to eq('$opt_user_agent')
    end
  end
end<|MERGE_RESOLUTION|>--- conflicted
+++ resolved
@@ -946,13 +946,8 @@
     it 'should call inputs_valid? with the proper arguments in set_forced_variation' do
       expect(Optimizely::Helpers::Validator).to receive(:inputs_valid?).with(
         {
-<<<<<<< HEAD
-          experiment_key: @valid_experiment[:key]
-=======
-          user_id: @user_id,
           experiment_key: @valid_experiment[:key],
           variation_key: @valid_variation[:key]
->>>>>>> a760fdbe
         }, spy_logger, Logger::DEBUG
       )
       config.set_forced_variation(@valid_experiment[:key], @user_id, @valid_variation[:key])
