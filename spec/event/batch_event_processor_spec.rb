--- conflicted
+++ resolved
@@ -42,33 +42,15 @@
     @event_dispatcher = Optimizely::EventDispatcher.new
     allow(@event_dispatcher).to receive(:dispatch_event).with(instance_of(Optimizely::Event))
 
-<<<<<<< HEAD
-  it 'return return empty event queue and dispatch log event when event is processed' do
-    conversion_event = Optimizely::UserEventFactory.create_conversion_event(project_config, event, 'test_user', nil, nil)
-    log_event = Optimizely::EventFactory.create_log_event(conversion_event, spy_logger)
-
-    event_processor = Optimizely::BatchEventProcessor.new(
-=======
     @event_processor = Optimizely::BatchEventProcessor.new(
->>>>>>> a31a9da4
       event_queue: @event_queue,
       event_dispatcher: @event_dispatcher,
       batch_size: MAX_BATCH_SIZE,
       flush_interval: MAX_DURATION_MS,
-<<<<<<< HEAD
-      start_by_default: true,
-=======
->>>>>>> a31a9da4
       logger: spy_logger
     )
   end
 
-<<<<<<< HEAD
-    event_processor.process(conversion_event)
-    sleep 1.5
-
-    expect(event_processor.event_queue).to be_empty
-=======
   after(:example) do
     @event_processor.stop!
     @event_queue.clear
@@ -87,7 +69,6 @@
     sleep 1.5
 
     expect(@event_processor.event_queue.length).to eq(0)
->>>>>>> a31a9da4
     expect(@event_dispatcher).to have_received(:dispatch_event).with(log_event).once
   end
 
@@ -99,12 +80,7 @@
       event_dispatcher: @event_dispatcher,
       batch_size: MAX_BATCH_SIZE,
       flush_interval: MAX_DURATION_MS * 3,
-<<<<<<< HEAD
-      start_by_default: true,
-      logger: spy_logger
-=======
       logger: logger
->>>>>>> a31a9da4
     )
     sleep 0.025
     event_processor.process(user_event)
@@ -114,23 +90,8 @@
     expect(spy_logger).to have_received(:log).with(Logger::DEBUG, 'Deadline exceeded flushing current batch.')
   end
 
-<<<<<<< HEAD
-  it 'it should flush the current batch when max batch size' do
-    allow(Optimizely::EventFactory).to receive(:create_log_event)
-
-    event_processor = Optimizely::BatchEventProcessor.new(
-      event_queue: @event_queue,
-      event_dispatcher: @event_dispatcher,
-      batch_size: MAX_BATCH_SIZE,
-      flush_interval: MAX_DURATION_MS,
-      start_by_default: true,
-      logger: spy_logger
-    )
-
-=======
   it 'should flush the current batch when max batch size' do
     allow(Optimizely::EventFactory).to receive(:create_log_event).with(any_args)
->>>>>>> a31a9da4
     expected_batch = []
     counter = 0
     until counter >= 10
@@ -163,10 +124,6 @@
       event_dispatcher: @event_dispatcher,
       batch_size: MAX_BATCH_SIZE,
       flush_interval: MAX_DURATION_MS / 2,
-<<<<<<< HEAD
-      start_by_default: true,
-=======
->>>>>>> a31a9da4
       logger: spy_logger
     )
 
@@ -188,24 +145,6 @@
     allow(project_config).to receive(:revision).and_return('1', '2')
     user_event1 = Optimizely::UserEventFactory.create_conversion_event(project_config, event, 'test_user', nil, nil)
     user_event2 = Optimizely::UserEventFactory.create_conversion_event(project_config, event, 'test_user', nil, nil)
-<<<<<<< HEAD
-    log_event = Optimizely::EventFactory.create_log_event(user_event2, spy_logger)
-    event_processor = Optimizely::BatchEventProcessor.new(
-      event_queue: @event_queue,
-      event_dispatcher: @event_dispatcher,
-      batch_size: MAX_BATCH_SIZE,
-      flush_interval: MAX_DURATION_MS,
-      start_by_default: true,
-      logger: spy_logger
-    )
-
-    expect(user_event1.event_context[:revision]).to eq('1')
-    event_processor.process(user_event1)
-
-    expect(user_event2.event_context[:revision]).to eq('2')
-    event_processor.process(user_event2)
-
-=======
     log_event = Optimizely::EventFactory.create_log_event(user_event1, spy_logger)
 
     expect(user_event1.event_context[:revision]).to eq('1')
@@ -214,7 +153,6 @@
     expect(user_event2.event_context[:revision]).to eq('2')
     @event_processor.process(user_event2)
 
->>>>>>> a31a9da4
     sleep 0.25
 
     expect(@event_dispatcher).to have_received(:dispatch_event).with(log_event).once
@@ -227,24 +165,6 @@
     allow(project_config).to receive(:project_id).and_return('X', 'Y')
     user_event1 = Optimizely::UserEventFactory.create_conversion_event(project_config, event, 'test_user', nil, nil)
     user_event2 = Optimizely::UserEventFactory.create_conversion_event(project_config, event, 'test_user', nil, nil)
-<<<<<<< HEAD
-    log_event = Optimizely::EventFactory.create_log_event(user_event2, spy_logger)
-    event_processor = Optimizely::BatchEventProcessor.new(
-      event_queue: @event_queue,
-      event_dispatcher: @event_dispatcher,
-      batch_size: MAX_BATCH_SIZE,
-      flush_interval: MAX_DURATION_MS,
-      start_by_default: true,
-      logger: spy_logger
-    )
-
-    expect(user_event1.event_context[:project_id]).to eq('X')
-    event_processor.process(user_event1)
-
-    expect(user_event2.event_context[:project_id]).to eq('Y')
-    event_processor.process(user_event2)
-
-=======
     log_event = Optimizely::EventFactory.create_log_event(user_event1, spy_logger)
 
     expect(user_event1.event_context[:project_id]).to eq('X')
@@ -253,7 +173,6 @@
     expect(user_event2.event_context[:project_id]).to eq('Y')
     @event_processor.process(user_event2)
 
->>>>>>> a31a9da4
     sleep 0.25
 
     expect(@event_dispatcher).to have_received(:dispatch_event).with(log_event).once
@@ -266,22 +185,8 @@
     conversion_event = Optimizely::UserEventFactory.create_conversion_event(project_config, event, 'test_user', nil, nil)
     log_event = Optimizely::EventFactory.create_log_event(conversion_event, spy_logger)
 
-<<<<<<< HEAD
-    event_processor = Optimizely::BatchEventProcessor.new(
-      event_queue: @event_queue,
-      event_dispatcher: @event_dispatcher,
-      batch_size: MAX_BATCH_SIZE,
-      flush_interval: MAX_DURATION_MS,
-      start_by_default: true,
-      logger: spy_logger
-    )
-
-    event_processor.process(conversion_event)
-    sleep 1.5
-=======
     @event_processor.process(conversion_event)
     sleep 1.75
->>>>>>> a31a9da4
     expect(@event_dispatcher).to have_received(:dispatch_event).with(log_event).once
 
     @event_processor.stop!
@@ -295,22 +200,8 @@
   it 'should not dispatch event when close is called during process' do
     conversion_event = Optimizely::UserEventFactory.create_conversion_event(project_config, event, 'test_user', nil, nil)
 
-<<<<<<< HEAD
-    event_processor = Optimizely::BatchEventProcessor.new(
-      event_queue: @event_queue,
-      event_dispatcher: @event_dispatcher,
-      batch_size: MAX_BATCH_SIZE,
-      flush_interval: MAX_DURATION_MS,
-      start_by_default: true,
-      logger: spy_logger
-    )
-
-    event_processor.process(conversion_event)
-    event_processor.stop!
-=======
-    @event_processor.process(conversion_event)
-    @event_processor.stop!
->>>>>>> a31a9da4
+    @event_processor.process(conversion_event)
+    @event_processor.stop!
     expect(@event_dispatcher).not_to have_received(:dispatch_event)
   end
 end