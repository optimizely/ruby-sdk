# frozen_string_literal: true

#
#    Copyright 2019, Optimizely and contributors
#
#    Licensed under the Apache License, Version 2.0 (the "License");
#    you may not use this file except in compliance with the License.
#    You may obtain a copy of the License at
#
#        http://www.apache.org/licenses/LICENSE-2.0
#
#    Unless required by applicable law or agreed to in writing, software
#    distributed under the License is distributed on an "AS IS" BASIS,
#    WITHOUT WARRANTIES OR CONDITIONS OF ANY KIND, either express or implied.
#    See the License for the specific language governing permissions and
#    limitations under the License.
#
require 'spec_helper'
require 'optimizely/event/batch_event_processor'
require 'optimizely/event/user_event_factory'
require 'optimizely/exceptions'
require 'optimizely/event_dispatcher'
require 'optimizely/error_handler'
require 'optimizely/helpers/constants'
require 'optimizely/helpers/validator'
require 'optimizely/logger'
describe Optimizely::BatchEventProcessor do
  WebMock.allow_net_connect!
  let(:config_body_JSON) { OptimizelySpec::VALID_CONFIG_BODY_JSON }
  let(:error_handler) { Optimizely::NoOpErrorHandler.new }
  let(:spy_logger) { spy('logger') }
  let(:project_config) { Optimizely::DatafileProjectConfig.new(config_body_JSON, spy_logger, error_handler) }
  let(:event) { project_config.get_event_from_key('test_event') }
  let(:log_url) { 'https://logx.optimizely.com/v1/events' }
  let(:post_headers) { {'Content-Type' => 'application/json'} }

  MAX_BATCH_SIZE = 10
  MAX_DURATION_MS = 1000

  before(:example) do
    @event_queue = SizedQueue.new(100)
    @event_dispatcher = Optimizely::EventDispatcher.new
    allow(@event_dispatcher).to receive(:dispatch_event).with(instance_of(Optimizely::Event))
    @notification_center = Optimizely::NotificationCenter.new(spy_logger, error_handler)
    allow(@notification_center).to receive(:send_notifications)

    @event_processor = Optimizely::BatchEventProcessor.new(
      event_queue: @event_queue,
      event_dispatcher: @event_dispatcher,
      batch_size: MAX_BATCH_SIZE,
      flush_interval: MAX_DURATION_MS,
      logger: spy_logger,
      notification_center: @notification_center
    )
  end

  after(:example) do
    @event_processor.stop!
    @event_queue.clear
  end

  it 'should log waring when service is already started' do
    @event_processor.start!
    expect(spy_logger).to have_received(:log).with(Logger::WARN, 'Service already started.').once
  end

  it 'return return empty event queue and dispatch log event when event is processed' do
    conversion_event = Optimizely::UserEventFactory.create_conversion_event(project_config, event, 'test_user', nil, nil)
    log_event = Optimizely::EventFactory.create_log_event(conversion_event, spy_logger)

    @event_processor.process(conversion_event)
    sleep 1.5

    expect(@event_processor.event_queue.length).to eq(0)
    expect(@event_dispatcher).to have_received(:dispatch_event).with(log_event).once
  end

  it 'should flush the current batch when deadline exceeded' do
    user_event = Optimizely::UserEventFactory.create_conversion_event(project_config, event, 'test_user', nil, nil)
    logger = spy('logger')
    event_processor = Optimizely::BatchEventProcessor.new(
      event_queue: @event_queue,
      event_dispatcher: @event_dispatcher,
      batch_size: MAX_BATCH_SIZE,
      flush_interval: MAX_DURATION_MS * 3,
      logger: logger
    )
    sleep 0.025
    event_processor.process(user_event)

    sleep 1
    expect(event_processor.event_queue.length).to eq(0)
    expect(spy_logger).to have_received(:log).with(Logger::DEBUG, 'Deadline exceeded flushing current batch.')
  end

  it 'should flush the current batch when max batch size' do
    allow(Optimizely::EventFactory).to receive(:create_log_event).with(any_args)
    expected_batch = []
    counter = 0
    until counter >= 11
      event['key'] = event['key'] + counter.to_s
      user_event = Optimizely::UserEventFactory.create_conversion_event(project_config, event, 'test_user', nil, nil)
      expected_batch << user_event
      @event_processor.process(user_event)
      counter += 1
    end

    sleep 1

    expected_batch.pop # Removes 11th element
    expect(@event_processor.current_batch.size).to be 10

    expect(Optimizely::EventFactory).to have_received(:create_log_event).with(expected_batch, spy_logger).twice
    expect(@event_dispatcher).to have_received(:dispatch_event).with(
      Optimizely::EventFactory.create_log_event(expected_batch, spy_logger)
    ).twice
    expect(spy_logger).to have_received(:log).with(Logger::DEBUG, 'Flushing on max batch size!').once
  end

  it 'should dispatch the event when flush is called' do
    conversion_event = Optimizely::UserEventFactory.create_conversion_event(project_config, event, 'test_user', nil, nil)
    log_event = Optimizely::EventFactory.create_log_event(conversion_event, spy_logger)

    event_processor = Optimizely::BatchEventProcessor.new(
      event_queue: @event_queue,
      event_dispatcher: @event_dispatcher,
      batch_size: MAX_BATCH_SIZE,
      flush_interval: MAX_DURATION_MS / 2,
      logger: spy_logger
    )

    event_processor.process(conversion_event)
    event_processor.flush
    sleep 1.5

    event_processor.process(conversion_event)
    event_processor.flush
    sleep 1.5

    expect(@event_dispatcher).to have_received(:dispatch_event).with(log_event).twice

    expect(event_processor.event_queue.length).to eq(0)
    expect(spy_logger).to have_received(:log).with(Logger::DEBUG, 'Received flush signal.').twice
  end

  it 'should flush on mismatch revision' do
    allow(project_config).to receive(:revision).and_return('1', '2')
    user_event1 = Optimizely::UserEventFactory.create_conversion_event(project_config, event, 'test_user', nil, nil)
    user_event2 = Optimizely::UserEventFactory.create_conversion_event(project_config, event, 'test_user', nil, nil)
    log_event = Optimizely::EventFactory.create_log_event(user_event1, spy_logger)

    expect(user_event1.event_context[:revision]).to eq('1')
    @event_processor.process(user_event1)

    expect(user_event2.event_context[:revision]).to eq('2')
    @event_processor.process(user_event2)

    sleep 0.25

    expect(@event_dispatcher).to have_received(:dispatch_event).with(log_event).once

    expect(spy_logger).to have_received(:log).with(Logger::DEBUG, 'Revisions mismatched: Flushing current batch.').once
    expect(spy_logger).not_to have_received(:log).with(Logger::DEBUG, 'Deadline exceeded flushing current batch.')
  end

  it 'should flush on mismatch project id' do
    allow(project_config).to receive(:project_id).and_return('X', 'Y')
    user_event1 = Optimizely::UserEventFactory.create_conversion_event(project_config, event, 'test_user', nil, nil)
    user_event2 = Optimizely::UserEventFactory.create_conversion_event(project_config, event, 'test_user', nil, nil)
    log_event = Optimizely::EventFactory.create_log_event(user_event1, spy_logger)

    expect(user_event1.event_context[:project_id]).to eq('X')
    @event_processor.process(user_event1)

    expect(user_event2.event_context[:project_id]).to eq('Y')
    @event_processor.process(user_event2)

    sleep 0.25

    expect(@event_dispatcher).to have_received(:dispatch_event).with(log_event).once

    expect(spy_logger).to have_received(:log).with(Logger::DEBUG, 'Project Ids mismatched: Flushing current batch.').once
    expect(spy_logger).not_to have_received(:log).with(Logger::DEBUG, 'Deadline exceeded flushing current batch.')
  end

  it 'should process and halt event when start or stop are called' do
    conversion_event = Optimizely::UserEventFactory.create_conversion_event(project_config, event, 'test_user', nil, nil)
    log_event = Optimizely::EventFactory.create_log_event(conversion_event, spy_logger)

    @event_processor.process(conversion_event)
    sleep 1.75
    expect(@event_dispatcher).to have_received(:dispatch_event).with(log_event).once

    @event_processor.stop!
    @event_processor.process(conversion_event)
    expect(@event_dispatcher).to have_received(:dispatch_event).with(log_event).once
    @event_processor.start!
    @event_processor.stop!
    expect(spy_logger).to have_received(:log).with(Logger::DEBUG, 'Deadline exceeded flushing current batch.').at_least(1).times
  end

  it 'should not dispatch event when close is called during process' do
    conversion_event = Optimizely::UserEventFactory.create_conversion_event(project_config, event, 'test_user', nil, nil)

    @event_processor.process(conversion_event)
    @event_processor.stop!
    expect(@event_dispatcher).not_to have_received(:dispatch_event)
  end

  it 'should set default batch size when provided invalid' do
    event_processor = Optimizely::BatchEventProcessor.new(event_dispatcher: @event_dispatcher)
    expect(event_processor.batch_size).to eq(10)
    event_processor.stop!
    event_processor = Optimizely::BatchEventProcessor.new(event_dispatcher: @event_dispatcher, batch_size: 'test', logger: spy_logger)
    expect(event_processor.batch_size).to eq(10)
    event_processor.stop!
    event_processor = Optimizely::BatchEventProcessor.new(event_dispatcher: @event_dispatcher, batch_size: [], logger: spy_logger)
    expect(event_processor.batch_size).to eq(10)
    event_processor.stop!
    event_processor = Optimizely::BatchEventProcessor.new(event_dispatcher: @event_dispatcher, batch_size: 0, logger: spy_logger)
    expect(event_processor.batch_size).to eq(10)
    event_processor.stop!
    event_processor = Optimizely::BatchEventProcessor.new(event_dispatcher: @event_dispatcher, batch_size: -5, logger: spy_logger)
    expect(event_processor.batch_size).to eq(10)
    event_processor.stop!
    event_processor = Optimizely::BatchEventProcessor.new(event_dispatcher: @event_dispatcher, batch_size: 5.5, logger: spy_logger)
    expect(event_processor.batch_size).to eq(10)
    event_processor.stop!
    expect(spy_logger).to have_received(:log).with(Logger::DEBUG, 'Setting to default batch_size: 10.').exactly(5).times
  end

  it 'should set batch size when provided valid' do
    event_processor = Optimizely::BatchEventProcessor.new(event_dispatcher: @event_dispatcher, batch_size: 5)
    expect(event_processor.batch_size).to eq(5)
    event_processor.stop!
  end

  it 'should set default flush interval when provided invalid' do
    event_processor = Optimizely::BatchEventProcessor.new(event_dispatcher: @event_dispatcher)
    expect(event_processor.flush_interval).to eq(30_000)
    event_processor.stop!
    event_processor = Optimizely::BatchEventProcessor.new(event_dispatcher: @event_dispatcher, flush_interval: 'test', logger: spy_logger)
    expect(event_processor.flush_interval).to eq(30_000)
    event_processor.stop!
    event_processor = Optimizely::BatchEventProcessor.new(event_dispatcher: @event_dispatcher, flush_interval: [], logger: spy_logger)
    expect(event_processor.flush_interval).to eq(30_000)
    event_processor.stop!
    event_processor = Optimizely::BatchEventProcessor.new(event_dispatcher: @event_dispatcher, flush_interval: 0, logger: spy_logger)
    expect(event_processor.flush_interval).to eq(30_000)
    event_processor.stop!
    event_processor = Optimizely::BatchEventProcessor.new(event_dispatcher: @event_dispatcher, flush_interval: -5, logger: spy_logger)
    expect(event_processor.flush_interval).to eq(30_000)
    event_processor.stop!
    expect(spy_logger).to have_received(:log).with(Logger::DEBUG, 'Setting to default flush_interval: 30000 ms.').exactly(4).times
  end

  it 'should set flush interval when provided valid' do
    event_processor = Optimizely::BatchEventProcessor.new(event_dispatcher: @event_dispatcher, flush_interval: 2000)
    expect(event_processor.flush_interval).to eq(2000)
    event_processor.stop!
    event_processor = Optimizely::BatchEventProcessor.new(event_dispatcher: @event_dispatcher, flush_interval: 2000.5)
    expect(event_processor.flush_interval).to eq(2000.5)
    event_processor.stop!
  end

<<<<<<< HEAD
  it 'should flush pending events when stop is called' do
    allow(Optimizely::EventFactory).to receive(:create_log_event).with(any_args)
    expected_batch = []
    counter = 0
    until counter >= 10
      event['key'] = event['key'] + counter.to_s
      user_event = Optimizely::UserEventFactory.create_conversion_event(project_config, event, 'test_user', nil, nil)
      expected_batch << user_event
      @event_processor.process(user_event)
      counter += 1
    end

    sleep 0.25

    # max batch size not occurred and batch is not dispatched.
    expect(@event_processor.current_batch.size).to be < 10
    expect(@event_dispatcher).not_to have_received(:dispatch_event)

    # Stop should flush the queue!
    @event_processor.stop!
    sleep 0.75

    expect(spy_logger).to have_received(:log).with(Logger::INFO, 'Exiting processing loop. Attempting to flush pending events.')
    expect(@event_dispatcher).to have_received(:dispatch_event).with(
      Optimizely::EventFactory.create_log_event(expected_batch, spy_logger)
    )

    expect(spy_logger).not_to have_received(:log).with(Logger::DEBUG, 'Flushing on max batch size!')
=======
  it 'should send log event notification when event is dispatched' do
    conversion_event = Optimizely::UserEventFactory.create_conversion_event(project_config, event, 'test_user', nil, nil)
    log_event = Optimizely::EventFactory.create_log_event(conversion_event, spy_logger)

    @event_processor.process(conversion_event)
    sleep 1.5

    expect(@notification_center).to have_received(:send_notifications).with(
      Optimizely::NotificationCenter::NOTIFICATION_TYPES[:LOG_EVENT],
      log_event
    ).once

    expect(@event_dispatcher).to have_received(:dispatch_event).with(log_event).once
  end

  it 'should log an error when dispatch event raises timeout exception' do
    conversion_event = Optimizely::UserEventFactory.create_conversion_event(project_config, event, 'test_user', nil, nil)
    log_event = Optimizely::EventFactory.create_log_event(conversion_event, spy_logger)
    allow(Optimizely::EventFactory).to receive(:create_log_event).and_return(log_event)

    timeout_error = Timeout::Error.new
    allow(@event_dispatcher).to receive(:dispatch_event).and_raise(timeout_error)

    @event_processor.process(conversion_event)
    sleep 1.5

    expect(@notification_center).not_to have_received(:send_notifications)

    expect(spy_logger).to have_received(:log).once.with(
      Logger::ERROR,
      "Error dispatching event: #{log_event} Timeout::Error."
    )
>>>>>>> a34512a7
  end
end<|MERGE_RESOLUTION|>--- conflicted
+++ resolved
@@ -263,7 +263,40 @@
     event_processor.stop!
   end
 
-<<<<<<< HEAD
+  it 'should send log event notification when event is dispatched' do
+    conversion_event = Optimizely::UserEventFactory.create_conversion_event(project_config, event, 'test_user', nil, nil)
+    log_event = Optimizely::EventFactory.create_log_event(conversion_event, spy_logger)
+
+    @event_processor.process(conversion_event)
+    sleep 1.5
+
+    expect(@notification_center).to have_received(:send_notifications).with(
+      Optimizely::NotificationCenter::NOTIFICATION_TYPES[:LOG_EVENT],
+      log_event
+    ).once
+
+    expect(@event_dispatcher).to have_received(:dispatch_event).with(log_event).once
+  end
+
+  it 'should log an error when dispatch event raises timeout exception' do
+    conversion_event = Optimizely::UserEventFactory.create_conversion_event(project_config, event, 'test_user', nil, nil)
+    log_event = Optimizely::EventFactory.create_log_event(conversion_event, spy_logger)
+    allow(Optimizely::EventFactory).to receive(:create_log_event).and_return(log_event)
+
+    timeout_error = Timeout::Error.new
+    allow(@event_dispatcher).to receive(:dispatch_event).and_raise(timeout_error)
+
+    @event_processor.process(conversion_event)
+    sleep 1.5
+
+    expect(@notification_center).not_to have_received(:send_notifications)
+
+    expect(spy_logger).to have_received(:log).once.with(
+      Logger::ERROR,
+      "Error dispatching event: #{log_event} Timeout::Error."
+    )
+  end
+
   it 'should flush pending events when stop is called' do
     allow(Optimizely::EventFactory).to receive(:create_log_event).with(any_args)
     expected_batch = []
@@ -292,39 +325,5 @@
     )
 
     expect(spy_logger).not_to have_received(:log).with(Logger::DEBUG, 'Flushing on max batch size!')
-=======
-  it 'should send log event notification when event is dispatched' do
-    conversion_event = Optimizely::UserEventFactory.create_conversion_event(project_config, event, 'test_user', nil, nil)
-    log_event = Optimizely::EventFactory.create_log_event(conversion_event, spy_logger)
-
-    @event_processor.process(conversion_event)
-    sleep 1.5
-
-    expect(@notification_center).to have_received(:send_notifications).with(
-      Optimizely::NotificationCenter::NOTIFICATION_TYPES[:LOG_EVENT],
-      log_event
-    ).once
-
-    expect(@event_dispatcher).to have_received(:dispatch_event).with(log_event).once
-  end
-
-  it 'should log an error when dispatch event raises timeout exception' do
-    conversion_event = Optimizely::UserEventFactory.create_conversion_event(project_config, event, 'test_user', nil, nil)
-    log_event = Optimizely::EventFactory.create_log_event(conversion_event, spy_logger)
-    allow(Optimizely::EventFactory).to receive(:create_log_event).and_return(log_event)
-
-    timeout_error = Timeout::Error.new
-    allow(@event_dispatcher).to receive(:dispatch_event).and_raise(timeout_error)
-
-    @event_processor.process(conversion_event)
-    sleep 1.5
-
-    expect(@notification_center).not_to have_received(:send_notifications)
-
-    expect(spy_logger).to have_received(:log).once.with(
-      Logger::ERROR,
-      "Error dispatching event: #{log_event} Timeout::Error."
-    )
->>>>>>> a34512a7
   end
 end