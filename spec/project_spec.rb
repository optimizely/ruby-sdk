--- conflicted
+++ resolved
@@ -1,4 +1,5 @@
 # frozen_string_literal: true
+
 #
 #    Copyright 2016-2017, Optimizely and contributors
 #
@@ -68,30 +69,26 @@
     end
 
     it 'should log an error when given a datafile that does not conform to the schema' do
-      expect_any_instance_of(Optimizely::SimpleLogger).to receive(:log).once
-        .with(Logger::ERROR, 'Provided datafile is in an invalid format.')
+      expect_any_instance_of(Optimizely::SimpleLogger).to receive(:log).once.with(Logger::ERROR, 'Provided datafile is in an invalid format.')
       Optimizely::Project.new('{"foo": "bar"}')
     end
 
     it 'should log an error when given an invalid logger' do
-      expect_any_instance_of(Optimizely::SimpleLogger).to receive(:log).once
-        .with(Logger::ERROR, 'Provided logger is in an invalid format.')
+      expect_any_instance_of(Optimizely::SimpleLogger).to receive(:log).once.with(Logger::ERROR, 'Provided logger is in an invalid format.')
 
       class InvalidLogger; end
       Optimizely::Project.new(config_body_JSON, nil, InvalidLogger.new)
     end
 
     it 'should log an error when given an invalid event_dispatcher' do
-      expect_any_instance_of(Optimizely::SimpleLogger).to receive(:log).once
-        .with(Logger::ERROR, 'Provided event_dispatcher is in an invalid format.')
+      expect_any_instance_of(Optimizely::SimpleLogger).to receive(:log).once.with(Logger::ERROR, 'Provided event_dispatcher is in an invalid format.')
 
       class InvalidEventDispatcher; end
       Optimizely::Project.new(config_body_JSON, InvalidEventDispatcher.new)
     end
 
     it 'should log an error when given an invalid error_handler' do
-      expect_any_instance_of(Optimizely::SimpleLogger).to receive(:log).once
-        .with(Logger::ERROR, 'Provided error_handler is in an invalid format.')
+      expect_any_instance_of(Optimizely::SimpleLogger).to receive(:log).once.with(Logger::ERROR, 'Provided error_handler is in an invalid format.')
 
       class InvalidErrorHandler; end
       Optimizely::Project.new(config_body_JSON, nil, nil, InvalidErrorHandler.new)
@@ -104,23 +101,19 @@
     end
 
     it 'should log an error when provided a datafile that is not JSON and skip_json_validation is true' do
-      expect_any_instance_of(Optimizely::SimpleLogger).to receive(:log).once
-        .with(Logger::ERROR, 'Provided datafile is in an invalid format.')
+      expect_any_instance_of(Optimizely::SimpleLogger).to receive(:log).once.with(Logger::ERROR, 'Provided datafile is in an invalid format.')
 
       Optimizely::Project.new('this is not JSON', nil, nil, nil, true)
     end
 
     it 'should log an error when provided an invalid JSON datafile and skip_json_validation is true' do
-      expect_any_instance_of(Optimizely::SimpleLogger).to receive(:log).once
-        .with(Logger::ERROR, 'Provided datafile is in an invalid format.')
+      expect_any_instance_of(Optimizely::SimpleLogger).to receive(:log).once.with(Logger::ERROR, 'Provided datafile is in an invalid format.')
 
       Optimizely::Project.new('{"foo": "bar"}', nil, nil, nil, true)
     end
 
     it 'should log an error when provided a datafile of unsupported version' do
-      expect_any_instance_of(Optimizely::SimpleLogger).to receive(:log).once
-        .with(Logger::ERROR, 'Provided datafile is an unsupported version. Please use SDK version 1.1.2 or '\
-              'earlier for datafile version 1.')
+      expect_any_instance_of(Optimizely::SimpleLogger).to receive(:log).once.with(Logger::ERROR, 'Provided datafile is an unsupported version. Please use SDK version 1.1.2 or earlier for datafile version 1.')
 
       Optimizely::Project.new(config_body_invalid_JSON, nil, nil, nil, true)
     end
@@ -129,11 +122,7 @@
   describe '#activate' do
     before(:example) do
       allow(Time).to receive(:now).and_return(time_now)
-<<<<<<< HEAD
       allow(SecureRandom).to receive(:uuid).and_return('a68cf1ad-0393-4e18-af87-efe8f01a7c9c')
-=======
-      allow(SecureRandom).to receive(:uuid).and_return('a68cf1ad-0393-4e18-af87-efe8f01a7c9c');
->>>>>>> 4c513ba4
 
       @expected_activate_params = {
         account_id: '12001',
@@ -175,13 +164,11 @@
       stub_request(:post, impression_log_url).with(query: params)
 
       expect(project_instance.activate('test_experiment', 'test_user')).to eq('control')
-      expect(project_instance.event_dispatcher).to have_received(:dispatch_event)
-        .with(Optimizely::Event.new(:post, impression_log_url, params, post_headers)).once
+      expect(project_instance.event_dispatcher).to have_received(:dispatch_event).with(Optimizely::Event.new(:post, impression_log_url, params, post_headers)).once
       expect(project_instance.decision_service.bucketer).to have_received(:bucket).once
     end
 
-    it 'should properly activate a user, invoke Event object with right params, and return variation after '\
-       'a forced variation call' do
+    it 'should properly activate a user, invoke Event object with right params, and return variation after a forced variation call' do
       params = @expected_activate_params
 
       project_instance.config.set_forced_variation('test_experiment', 'test_user', 'control')
@@ -195,8 +182,7 @@
       stub_request(:post, impression_log_url).with(query: params)
 
       expect(project_instance.activate('test_experiment', 'test_user')).to eq('control')
-      expect(project_instance.event_dispatcher).to have_received(:dispatch_event)
-        .with(Optimizely::Event.new(:post, impression_log_url, params, post_headers)).once
+      expect(project_instance.event_dispatcher).to have_received(:dispatch_event).with(Optimizely::Event.new(:post, impression_log_url, params, post_headers)).once
     end
 
     it 'should properly activate a user, (with attributes provided) when there is an audience match' do
@@ -220,13 +206,11 @@
 
       expect(project_instance.activate('test_experiment_with_audience', 'test_user', 'browser_type' => 'firefox'))
         .to eq('control_with_audience')
-      expect(project_instance.event_dispatcher).to have_received(:dispatch_event)
-        .with(Optimizely::Event.new(:post, impression_log_url, params, post_headers)).once
+      expect(project_instance.event_dispatcher).to have_received(:dispatch_event).with(Optimizely::Event.new(:post, impression_log_url, params, post_headers)).once
       expect(project_instance.decision_service.bucketer).to have_received(:bucket).once
     end
 
-    it 'should properly activate a user, (with attributes provided) when there is an audience match after '\
-       'a force variation call' do
+    it 'should properly activate a user, (with attributes provided) when there is an audience match after a force variation call' do
       params = @expected_activate_params
       params[:visitors][0][:attributes] = [{
         entity_id: '111094',
@@ -241,16 +225,14 @@
       }]
       params[:visitors][0][:snapshots][0][:events][0][:entity_id] = '3'
 
-      project_instance.config.set_forced_variation('test_experiment_with_audience', 'test_user',
-                                                   'variation_with_audience')
+      project_instance.config.set_forced_variation('test_experiment_with_audience', 'test_user', 'variation_with_audience')
       variation_to_return = project_instance.config.get_forced_variation('test_experiment', 'test_user')
       allow(project_instance.decision_service.bucketer).to receive(:bucket).and_return(variation_to_return)
       allow(project_instance.event_dispatcher).to receive(:dispatch_event).with(instance_of(Optimizely::Event))
 
       expect(project_instance.activate('test_experiment_with_audience', 'test_user', 'browser_type' => 'firefox'))
         .to eq('variation_with_audience')
-      expect(project_instance.event_dispatcher).to have_received(:dispatch_event)
-        .with(Optimizely::Event.new(:post, impression_log_url, params, post_headers)).once
+      expect(project_instance.event_dispatcher).to have_received(:dispatch_event).with(Optimizely::Event.new(:post, impression_log_url, params, post_headers)).once
     end
 
     it 'should return nil when experiment status is not "Running"' do
@@ -283,26 +265,18 @@
       allow(project_instance.decision_service.bucketer).to receive(:bucket).and_return(variation_to_return)
       allow(project_instance.event_dispatcher).to receive(:dispatch_event).with(instance_of(Optimizely::Event))
       allow(project_instance.config).to receive(:get_audience_ids_for_experiment)
-<<<<<<< HEAD
         .with('test_experiment')
         .and_return([])
-      project_instance.activate('test_experiment', 'test_user')
-      expect(spy_logger).to have_received(:log).once
-        .with(Logger::INFO, include("Dispatching impression event to URL #{impression_log_url} with params #{params}"))
-=======
-                                        .with('test_experiment')
-                                        .and_return([])
       experiment = project_instance.config.get_experiment_from_key('test_experiment')
       expect(project_instance.notification_center).to receive(:send_notifications).with(
-       Optimizely::NotificationCenter::NOTIFICATION_TYPES[:ACTIVATE],
-       experiment,'test_user',nil,variation_to_return,
-       instance_of(Optimizely::Event)
+        Optimizely::NotificationCenter::NOTIFICATION_TYPES[:ACTIVATE],
+        experiment, 'test_user', nil, variation_to_return,
+        instance_of(Optimizely::Event)
       )
       project_instance.activate('test_experiment', 'test_user')
 
-      expect(spy_logger).to have_received(:log).once.with(Logger::INFO, include("Dispatching impression event to" \
+      expect(spy_logger).to have_received(:log).once.with(Logger::INFO, include('Dispatching impression event to' \
                                                                                 " URL #{impression_log_url} with params #{params}"))
->>>>>>> 4c513ba4
     end
 
     it 'should log when an exception has occurred during dispatching the impression event' do
@@ -310,8 +284,7 @@
       allow(project_instance.decision_service.bucketer).to receive(:bucket).and_return(variation_to_return)
       allow(project_instance.event_dispatcher).to receive(:dispatch_event).with(any_args).and_raise(RuntimeError)
       project_instance.activate('test_experiment', 'test_user')
-      expect(spy_logger).to have_received(:log).once
-        .with(Logger::ERROR, 'Unable to dispatch impression event. Error: RuntimeError')
+      expect(spy_logger).to have_received(:log).once.with(Logger::ERROR, 'Unable to dispatch impression event. Error: RuntimeError')
     end
 
     it 'should raise an exception when called with invalid attributes' do
@@ -338,11 +311,9 @@
       allow(project_instance.event_dispatcher).to receive(:dispatch_event).with(instance_of(Optimizely::Event))
       allow(Optimizely::Audience).to receive(:user_in_experiment?)
 
-      expect(project_instance.activate('test_experiment_with_audience', 'forced_audience_user',
-                                       'browser_type' => 'wrong_browser'))
+      expect(project_instance.activate('test_experiment_with_audience', 'forced_audience_user', 'browser_type' => 'wrong_browser'))
         .to eq('variation_with_audience')
-      expect(project_instance.event_dispatcher).to have_received(:dispatch_event)
-        .with(Optimizely::Event.new(:post, impression_log_url, params, post_headers)).once
+      expect(project_instance.event_dispatcher).to have_received(:dispatch_event).with(Optimizely::Event.new(:post, impression_log_url, params, post_headers)).once
       expect(Optimizely::Audience).to_not have_received(:user_in_experiment?)
     end
 
@@ -351,8 +322,7 @@
       allow(logger).to receive(:log)
       allow(Optimizely::SimpleLogger).to receive(:new) { logger }
       expect(logger).to receive(:log).with(Logger::ERROR, 'Provided datafile is in an invalid format.')
-      expect(logger).to receive(:log)
-        .with(Logger::ERROR, 'Provided datafile is in an invalid format. Aborting activate.')
+      expect(logger).to receive(:log).with(Logger::ERROR, 'Provided datafile is in an invalid format. Aborting activate.')
 
       invalid_project = Optimizely::Project.new('invalid')
       invalid_project.activate('test_exp', 'test_user')
@@ -362,11 +332,7 @@
   describe '#track' do
     before(:example) do
       allow(Time).to receive(:now).and_return(time_now)
-<<<<<<< HEAD
       allow(SecureRandom).to receive(:uuid).and_return('a68cf1ad-0393-4e18-af87-efe8f01a7c9c')
-=======
-      allow(SecureRandom).to receive(:uuid).and_return('a68cf1ad-0393-4e18-af87-efe8f01a7c9c');
->>>>>>> 4c513ba4
 
       @expected_track_event_params = {
         account_id: '12001',
@@ -400,8 +366,7 @@
 
       allow(project_instance.event_dispatcher).to receive(:dispatch_event).with(instance_of(Optimizely::Event))
       project_instance.track('test_event', 'test_user')
-      expect(project_instance.event_dispatcher).to have_received(:dispatch_event)
-        .with(Optimizely::Event.new(:post, conversion_log_url, params, post_headers)).once
+      expect(project_instance.event_dispatcher).to have_received(:dispatch_event).with(Optimizely::Event.new(:post, conversion_log_url, params, post_headers)).once
     end
 
     it 'should properly track an event by calling dispatch_event with right params after forced variation' do
@@ -411,42 +376,28 @@
       project_instance.config.set_forced_variation('test_experiment', 'test_user', 'variation')
       allow(project_instance.event_dispatcher).to receive(:dispatch_event).with(instance_of(Optimizely::Event))
       project_instance.track('test_event', 'test_user')
-      expect(project_instance.event_dispatcher).to have_received(:dispatch_event)
-        .with(Optimizely::Event.new(:post, conversion_log_url, params, post_headers)).once
+      expect(project_instance.event_dispatcher).to have_received(:dispatch_event).with(Optimizely::Event.new(:post, conversion_log_url, params, post_headers)).once
     end
 
     it 'should log a message if an exception has occurred during dispatching of the event' do
       allow(project_instance.event_dispatcher).to receive(:dispatch_event).with(any_args).and_raise(RuntimeError)
       project_instance.track('test_event', 'test_user')
-      expect(spy_logger).to have_received(:log).once
-        .with(Logger::ERROR, 'Unable to dispatch conversion event. Error: RuntimeError')
+      expect(spy_logger).to have_received(:log).once.with(Logger::ERROR, 'Unable to dispatch conversion event. Error: RuntimeError')
     end
 
     it 'should send track notification and properly track an event by calling dispatch_event with right params with revenue provided' do
       params = @expected_track_event_params
-<<<<<<< HEAD
       params[:visitors][0][:snapshots][0][:events][0].merge!(revenue: 42,
                                                              tags: {'revenue' => 42})
-
-      allow(project_instance.event_dispatcher).to receive(:dispatch_event).with(instance_of(Optimizely::Event))
-      project_instance.track('test_event', 'test_user', nil, 'revenue' => 42)
-      expect(project_instance.event_dispatcher).to have_received(:dispatch_event)
-        .with(Optimizely::Event.new(:post, conversion_log_url, params, post_headers)).once
-=======
-      params[:visitors][0][:snapshots][0][:events][0].merge!({
-        revenue: 42,
-        tags: {'revenue' => 42}
-      })
       allow(project_instance.event_dispatcher).to receive(:dispatch_event).with(instance_of(Optimizely::Event))
       conversion_event = Optimizely::Event.new(:post, conversion_log_url, params, post_headers)
       expect(project_instance.notification_center).to receive(:send_notifications)
-       .with(
-        Optimizely::NotificationCenter::NOTIFICATION_TYPES[:TRACK],
-        'test_event','test_user', nil, {'revenue' => 42}, conversion_event
-       ).once
-      project_instance.track('test_event', 'test_user', nil, {'revenue' => 42})
+        .with(
+          Optimizely::NotificationCenter::NOTIFICATION_TYPES[:TRACK],
+          'test_event', 'test_user', nil, {'revenue' => 42}, conversion_event
+        ).once
+      project_instance.track('test_event', 'test_user', nil, 'revenue' => 42)
       expect(project_instance.event_dispatcher).to have_received(:dispatch_event).with(Optimizely::Event.new(:post, conversion_log_url, params, post_headers)).once
->>>>>>> 4c513ba4
     end
 
     it 'should properly track an event by calling dispatch_event with right params with deprecated revenue provided' do
@@ -456,10 +407,8 @@
 
       allow(project_instance.event_dispatcher).to receive(:dispatch_event).with(instance_of(Optimizely::Event))
       project_instance.track('test_event', 'test_user', nil, 42)
-      expect(project_instance.event_dispatcher).to have_received(:dispatch_event)
-        .with(Optimizely::Event.new(:post, conversion_log_url, params, post_headers)).once
-      expect(spy_logger).to have_received(:log).once
-        .with(Logger::WARN, 'Event value is deprecated in track call. Use event tags to pass in revenue value instead.')
+      expect(project_instance.event_dispatcher).to have_received(:dispatch_event).with(Optimizely::Event.new(:post, conversion_log_url, params, post_headers)).once
+      expect(spy_logger).to have_received(:log).once.with(Logger::WARN, 'Event value is deprecated in track call. Use event tags to pass in revenue value instead.')
     end
 
     it 'should properly track an event by calling dispatch_event with right params with attributes provided' do
@@ -480,8 +429,7 @@
 
       allow(project_instance.event_dispatcher).to receive(:dispatch_event).with(instance_of(Optimizely::Event))
       project_instance.track('test_event_with_audience', 'test_user', 'browser_type' => 'firefox')
-      expect(project_instance.event_dispatcher).to have_received(:dispatch_event)
-        .with(Optimizely::Event.new(:post, conversion_log_url, params, post_headers)).once
+      expect(project_instance.event_dispatcher).to have_received(:dispatch_event).with(Optimizely::Event.new(:post, conversion_log_url, params, post_headers)).once
     end
 
     it 'should not call dispatch_event when tracking an event for which audience conditions do not match' do
@@ -503,8 +451,8 @@
 
       allow(project_instance.event_dispatcher).to receive(:dispatch_event).with(instance_of(Optimizely::Event))
       project_instance.track('test_event', 'test_user', nil, 'revenue' => 42)
-      expect(spy_logger).to have_received(:log)
-        .with(Logger::INFO, include("Dispatching conversion event to URL #{conversion_log_url} with params #{params}"))
+      expect(spy_logger).to have_received(:log).with(Logger::INFO, include('Dispatching conversion event to' \
+                                                                                " URL #{conversion_log_url} with params #{params}"))
     end
 
     it 'should raise an exception when called with attributes in an invalid format' do
@@ -565,8 +513,7 @@
 
       project_instance.track('test_event_with_audience', 'forced_audience_user', 'browser_type' => 'wrong_browser')
       expect(Optimizely::Audience).to_not have_received(:user_in_experiment?)
-      expect(project_instance.event_dispatcher).to have_received(:dispatch_event)
-        .with(Optimizely::Event.new(:post, conversion_log_url, params, post_headers)).once
+      expect(project_instance.event_dispatcher).to have_received(:dispatch_event).with(Optimizely::Event.new(:post, conversion_log_url, params, post_headers)).once
     end
 
     it 'should log an error when called with an invalid Project object' do
@@ -598,22 +545,13 @@
         .to eq('control_with_audience')
     end
 
-<<<<<<< HEAD
-    it 'should have get_variation return expected variation with bucketing id attribute '\
-       'when audience conditions match' do
-=======
     it 'should have get_variation return expected variation with bucketing id attribute when audience conditions match' do
->>>>>>> 4c513ba4
       user_attributes = {
         'browser_type' => 'firefox',
         OptimizelySpec::RESERVED_ATTRIBUTE_KEY_BUCKETING_ID => 'pid'
       }
       expect(project_instance.get_variation('test_experiment_with_audience', 'test_user', user_attributes))
-<<<<<<< HEAD
         .to eq('control_with_audience')
-=======
-            .to eq('control_with_audience')
->>>>>>> 4c513ba4
     end
 
     it 'should have get_variation return nil when attributes are invalid' do
@@ -644,11 +582,7 @@
         'browser_type' => 'firefox',
         OptimizelySpec::RESERVED_ATTRIBUTE_KEY_BUCKETING_ID => 'pid'
       }
-<<<<<<< HEAD
       expect(project_instance.get_variation('test_experiment_not_started', 'test_user', user_attributes)).to eq(nil)
-=======
-      expect(project_instance.get_variation('test_experiment_not_started', 'test_user',user_attributes)).to eq(nil)
->>>>>>> 4c513ba4
     end
 
     it 'should raise an exception when called with invalid attributes' do
@@ -659,8 +593,7 @@
     it 'should override the audience check if the user is whitelisted to a specific variation' do
       allow(Optimizely::Audience).to receive(:user_in_experiment?)
 
-      expect(project_instance.get_variation('test_experiment_with_audience', 'forced_audience_user',
-                                            'browser_type' => 'wrong_browser'))
+      expect(project_instance.get_variation('test_experiment_with_audience', 'forced_audience_user', 'browser_type' => 'wrong_browser'))
         .to eq('variation_with_audience')
       expect(Optimizely::Audience).to_not have_received(:user_in_experiment?)
     end
@@ -670,8 +603,7 @@
       allow(logger).to receive(:log)
       allow(Optimizely::SimpleLogger).to receive(:new) { logger }
       expect(logger).to receive(:log).with(Logger::ERROR, 'Provided datafile is in an invalid format.')
-      expect(logger).to receive(:log)
-        .with(Logger::ERROR, 'Provided datafile is in an invalid format. Aborting get_variation.')
+      expect(logger).to receive(:log).with(Logger::ERROR, 'Provided datafile is in an invalid format. Aborting get_variation.')
 
       invalid_project = Optimizely::Project.new('invalid')
       invalid_project.get_variation('test_exp', 'test_user')
@@ -710,32 +642,22 @@
       }
     end
 
-<<<<<<< HEAD
-    it 'should return nil when called with invalid project config' do
+    it 'should return false when called with invalid project config' do
       invalid_project = Optimizely::Project.new('invalid', nil, spy_logger)
-      expect(invalid_project.is_feature_enabled('totally_invalid_feature_key', 'test_user')).to be nil
-=======
-    it 'should return false when called with invalid project config' do
-      invalid_project = Optimizely::Project.new('invalid',nil,spy_logger)
       expect(invalid_project.is_feature_enabled('totally_invalid_feature_key', 'test_user')).to be false
-
->>>>>>> 4c513ba4
     end
 
     it 'should return false when the feature flag key is invalid' do
       expect(project_instance.is_feature_enabled('totally_invalid_feature_key', 'test_user')).to be false
-      expect(spy_logger).to have_received(:log).once
-        .with(Logger::ERROR, "Feature flag key 'totally_invalid_feature_key' is not in datafile.")
-      expect(spy_logger).to have_received(:log).once
-        .with(Logger::ERROR, "No feature flag was found for key 'totally_invalid_feature_key'.")
+      expect(spy_logger).to have_received(:log).once.with(Logger::ERROR, "Feature flag key 'totally_invalid_feature_key' is not in datafile.")
+      expect(spy_logger).to have_received(:log).once.with(Logger::ERROR, "No feature flag was found for key 'totally_invalid_feature_key'.")
     end
 
     it 'should return false when the user is not bucketed into any variation' do
       allow(project_instance.decision_service).to receive(:get_variation_for_feature).and_return(nil)
 
       expect(project_instance.is_feature_enabled('multi_variate_feature', 'test_user')).to be(false)
-      expect(spy_logger).to have_received(:log).once
-        .with(Logger::INFO, "Feature 'multi_variate_feature' is not enabled for user 'test_user'.")
+      expect(spy_logger).to have_received(:log).once.with(Logger::INFO, "Feature 'multi_variate_feature' is not enabled for user 'test_user'.")
     end
 
     it 'should return true but not send an impression if the user is not bucketed into a feature experiment' do
@@ -743,18 +665,15 @@
       variation_to_return = experiment_to_return['variations'][0]
 
       decision_to_return = Optimizely::DecisionService::Decision.new(
-          experiment_to_return,
-          variation_to_return,
-          Optimizely::DecisionService::DECISION_SOURCE_ROLLOUT
+        experiment_to_return,
+        variation_to_return,
+        Optimizely::DecisionService::DECISION_SOURCE_ROLLOUT
       )
       allow(project_instance.decision_service).to receive(:get_variation_for_feature).and_return(decision_to_return)
 
       expect(project_instance.is_feature_enabled('boolean_single_variable_feature', 'test_user')).to be true
-      expect(spy_logger).to have_received(:log).once
-        .with(Logger::DEBUG, "The user 'test_user' is not being experimented on in "\
-                             "feature 'boolean_single_variable_feature'.")
-      expect(spy_logger).to have_received(:log).once
-        .with(Logger::INFO, "Feature 'boolean_single_variable_feature' is enabled for user 'test_user'.")
+      expect(spy_logger).to have_received(:log).once.with(Logger::DEBUG, "The user 'test_user' is not being experimented on in feature 'boolean_single_variable_feature'.")
+      expect(spy_logger).to have_received(:log).once.with(Logger::INFO, "Feature 'boolean_single_variable_feature' is enabled for user 'test_user'.")
     end
 
     it 'should return true, send activate notification and an impression if the user is bucketed into a feature experiment' do
@@ -762,28 +681,25 @@
       experiment_to_return = config_body['experiments'][3]
       variation_to_return = experiment_to_return['variations'][0]
       decision_to_return = Optimizely::DecisionService::Decision.new(
-          experiment_to_return,
-          variation_to_return,
-          Optimizely::DecisionService::DECISION_SOURCE_EXPERIMENT
+        experiment_to_return,
+        variation_to_return,
+        Optimizely::DecisionService::DECISION_SOURCE_EXPERIMENT
       )
 
       expect(project_instance.notification_center).to receive(:send_notifications)
-      .with(
-        Optimizely::NotificationCenter::NOTIFICATION_TYPES[:ACTIVATE],
-        experiment_to_return, 'test_user', nil, variation_to_return,
-        instance_of(Optimizely::Event)
-      )
+        .with(
+          Optimizely::NotificationCenter::NOTIFICATION_TYPES[:ACTIVATE],
+          experiment_to_return, 'test_user', nil, variation_to_return,
+          instance_of(Optimizely::Event)
+        )
 
       allow(project_instance.decision_service).to receive(:get_variation_for_feature).and_return(decision_to_return)
 
       expected_params = @expected_bucketed_params
 
       expect(project_instance.is_feature_enabled('multi_variate_feature', 'test_user')).to be true
-      expect(spy_logger).to have_received(:log).once
-        .with(Logger::INFO, 'Dispatching impression event to URL https://logx.optimizely.com/v1/events with '\
-                            "params #{expected_params}.")
-      expect(spy_logger).to have_received(:log).once
-        .with(Logger::INFO, "Feature 'multi_variate_feature' is enabled for user 'test_user'.")
+      expect(spy_logger).to have_received(:log).once.with(Logger::INFO, "Dispatching impression event to URL https://logx.optimizely.com/v1/events with params #{expected_params}.")
+      expect(spy_logger).to have_received(:log).once.with(Logger::INFO, "Feature 'multi_variate_feature' is enabled for user 'test_user'.")
     end
   end
 
@@ -801,15 +717,13 @@
           }
           allow(project_instance.decision_service).to receive(:get_variation_for_feature).and_return(decision_to_return)
 
-          expect(project_instance.get_feature_variable_string('string_single_variable_feature', 'string_variable',
-                                                              user_id, user_attributes))
+          expect(project_instance.get_feature_variable_string('string_single_variable_feature', 'string_variable', user_id, user_attributes))
             .to eq('wingardium leviosa')
           expect(spy_logger).to have_received(:log).once
-            .with(
-              Logger::DEBUG,
-              "Variable 'string_variable' is not used in variation '177775'. "\
-              "Returning the default variable value 'wingardium leviosa'."
-            )
+                                                   .with(
+                                                     Logger::DEBUG,
+                                                     "Variable 'string_variable' is not used in variation '177775'. Returning the default variable value 'wingardium leviosa'."
+                                                   )
         end
       end
 
@@ -821,29 +735,15 @@
               'experiment' => nil,
               'variation' => variation_to_return
             }
-            allow(project_instance.decision_service).to receive(:get_variation_for_feature)
-              .and_return(decision_to_return)
-
-<<<<<<< HEAD
-            expect(project_instance.get_feature_variable_string('boolean_single_variable_feature', 'boolean_variable',
-                                                                user_id, user_attributes))
-              .to eq('true')
-
-            expect(spy_logger).to have_received(:log).twice
-            expect(spy_logger).to have_received(:log).once
-              .with(
-                Logger::INFO,
-                "Got variable value 'true' for variable 'boolean_variable' of feature flag "\
-                "'boolean_single_variable_feature'."
-=======
+            allow(project_instance.decision_service).to receive(:get_variation_for_feature).and_return(decision_to_return)
+
             expect(project_instance.get_feature_variable_string('boolean_single_variable_feature', 'boolean_variable', user_id, user_attributes))
               .to eq(nil)
             expect(spy_logger).to have_received(:log).once
-              .with(
-                Logger::WARN,
-                "Requested variable as type 'string' but variable 'boolean_variable' is of type 'boolean'."
->>>>>>> 4c513ba4
-              )
+                                                     .with(
+                                                       Logger::WARN,
+                                                       "Requested variable as type 'string' but variable 'boolean_variable' is of type 'boolean'."
+                                                     )
           end
         end
 
@@ -853,18 +753,18 @@
             experiment_to_return = project_instance.config.experiment_id_map[integer_feature['experimentIds'][0]]
             variation_to_return = experiment_to_return['variations'][0]
             decision_to_return = {
-                'experiment' => experiment_to_return,
-                'variation' => variation_to_return
+              'experiment' => experiment_to_return,
+              'variation' => variation_to_return
             }
             allow(project_instance.decision_service).to receive(:get_variation_for_feature).and_return(decision_to_return)
 
             expect(project_instance.get_feature_variable_string('integer_single_variable_feature', 'integer_variable', user_id, user_attributes))
               .to eq(nil)
             expect(spy_logger).to have_received(:log).once
-              .with(
-                Logger::WARN,
-                "Requested variable as type 'string' but variable 'integer_variable' is of type 'integer'."
-              )
+                                                     .with(
+                                                       Logger::WARN,
+                                                       "Requested variable as type 'string' but variable 'integer_variable' is of type 'integer'."
+                                                     )
           end
         end
 
@@ -877,17 +777,15 @@
           }
           allow(project_instance.decision_service).to receive(:get_variation_for_feature).and_return(decision_to_return)
 
-          expect(project_instance.get_feature_variable_string('string_single_variable_feature', 'string_variable',
-                                                              user_id, user_attributes))
+          expect(project_instance.get_feature_variable_string('string_single_variable_feature', 'string_variable', user_id, user_attributes))
             .to eq('cta_1')
 
           expect(spy_logger).to have_received(:log).once
           expect(spy_logger).to have_received(:log).once
-            .with(
-              Logger::INFO,
-              "Got variable value 'cta_1' for variable 'string_variable' of "\
-              "feature flag 'string_single_variable_feature'."
-            )
+                                                   .with(
+                                                     Logger::INFO,
+                                                     "Got variable value 'cta_1' for variable 'string_variable' of feature flag 'string_single_variable_feature'."
+                                                   )
         end
       end
     end
@@ -896,50 +794,45 @@
       it 'should return the default variable value' do
         allow(project_instance.decision_service).to receive(:get_variation_for_feature).and_return(nil)
 
-        expect(project_instance.get_feature_variable_string('string_single_variable_feature', 'string_variable',
-                                                            user_id, user_attributes))
+        expect(project_instance.get_feature_variable_string('string_single_variable_feature', 'string_variable', user_id, user_attributes))
           .to eq('wingardium leviosa')
         expect(spy_logger).to have_received(:log).once
         expect(spy_logger).to have_received(:log).once
-          .with(
-            Logger::INFO,
-            "User 'test_user' was not bucketed into any variation for feature flag 'string_single_variable_feature'. "\
-            "Returning the default variable value 'wingardium leviosa'."
-          )
+                                                 .with(
+                                                   Logger::INFO,
+                                                   "User 'test_user' was not bucketed into any variation for feature flag 'string_single_variable_feature'. Returning the default variable value 'wingardium leviosa'."
+                                                 )
       end
     end
 
     describe 'when the specified feature flag is invalid' do
       it 'should log an error message and return nil' do
-        expect(project_instance.get_feature_variable_string('totally_invalid_feature_key', 'string_variable',
-                                                            user_id, user_attributes))
+        expect(project_instance.get_feature_variable_string('totally_invalid_feature_key', 'string_variable', user_id, user_attributes))
           .to eq(nil)
         expect(spy_logger).to have_received(:log).twice
         expect(spy_logger).to have_received(:log).once
-          .with(
-            Logger::ERROR,
-            "Feature flag key 'totally_invalid_feature_key' is not in datafile."
-          )
+                                                 .with(
+                                                   Logger::ERROR,
+                                                   "Feature flag key 'totally_invalid_feature_key' is not in datafile."
+                                                 )
         expect(spy_logger).to have_received(:log).once
-          .with(
-            Logger::INFO,
-            "No feature flag was found for key 'totally_invalid_feature_key'."
-          )
+                                                 .with(
+                                                   Logger::INFO,
+                                                   "No feature flag was found for key 'totally_invalid_feature_key'."
+                                                 )
       end
     end
 
     describe 'when the specified feature variable is invalid' do
       it 'should log an error message and return nil' do
-        expect(project_instance.get_feature_variable_string('string_single_variable_feature', 'invalid_string_variable',
-                                                            user_id, user_attributes))
+        expect(project_instance.get_feature_variable_string('string_single_variable_feature', 'invalid_string_variable', user_id, user_attributes))
           .to eq(nil)
         expect(spy_logger).to have_received(:log).once
         expect(spy_logger).to have_received(:log).once
-          .with(
-            Logger::ERROR,
-            "No feature variable was found for key 'invalid_string_variable' in "\
-            "feature flag 'string_single_variable_feature'."
-          )
+                                                 .with(
+                                                   Logger::ERROR,
+                                                   "No feature variable was found for key 'invalid_string_variable' in feature flag 'string_single_variable_feature'."
+                                                 )
       end
     end
   end
@@ -958,16 +851,15 @@
       }
       allow(project_instance.decision_service).to receive(:get_variation_for_feature).and_return(decision_to_return)
 
-      expect(project_instance.get_feature_variable_boolean('boolean_single_variable_feature', 'boolean_variable',
-                                                           user_id, user_attributes))
+      expect(project_instance.get_feature_variable_boolean('boolean_single_variable_feature', 'boolean_variable', user_id, user_attributes))
         .to eq(true)
 
       expect(spy_logger).to have_received(:log).once
       expect(spy_logger).to have_received(:log).once
-        .with(
-          Logger::INFO,
-          "Got variable value 'true' for variable 'boolean_variable' of feature flag 'boolean_single_variable_feature'."
-        )
+                                               .with(
+                                                 Logger::INFO,
+                                                 "Got variable value 'true' for variable 'boolean_variable' of feature flag 'boolean_single_variable_feature'."
+                                               )
     end
   end
 
@@ -986,16 +878,15 @@
 
       allow(project_instance.decision_service).to receive(:get_variation_for_feature).and_return(decision_to_return)
 
-      expect(project_instance.get_feature_variable_double('double_single_variable_feature', 'double_variable',
-                                                          user_id, user_attributes))
+      expect(project_instance.get_feature_variable_double('double_single_variable_feature', 'double_variable', user_id, user_attributes))
         .to eq(42.42)
 
       expect(spy_logger).to have_received(:log).once
       expect(spy_logger).to have_received(:log).once
-        .with(
-          Logger::INFO,
-          "Got variable value '42.42' for variable 'double_variable' of feature flag 'double_single_variable_feature'."
-        )
+                                               .with(
+                                                 Logger::INFO,
+                                                 "Got variable value '42.42' for variable 'double_variable' of feature flag 'double_single_variable_feature'."
+                                               )
     end
   end
 
@@ -1014,43 +905,38 @@
 
       allow(project_instance.decision_service).to receive(:get_variation_for_feature).and_return(decision_to_return)
 
-      expect(project_instance.get_feature_variable_integer('integer_single_variable_feature', 'integer_variable',
-                                                           user_id, user_attributes))
+      expect(project_instance.get_feature_variable_integer('integer_single_variable_feature', 'integer_variable', user_id, user_attributes))
         .to eq(42)
 
       expect(spy_logger).to have_received(:log).once
       expect(spy_logger).to have_received(:log).once
-        .with(
-          Logger::INFO,
-          "Got variable value '42' for variable 'integer_variable' of feature flag 'integer_single_variable_feature'."
-        )
-    end
-  end
-
+                                               .with(
+                                                 Logger::INFO,
+                                                 "Got variable value '42' for variable 'integer_variable' of feature flag 'integer_single_variable_feature'."
+                                               )
+    end
+  end
 
   describe '#get_feature_variable_for_type with empty params' do
     user_id = 'test_user'
     user_attributes = {}
 
     it 'should return nil if feature_flag_key is nil' do
-
       expect(project_instance.get_feature_variable_integer(nil, 'integer_variable', user_id, user_attributes))
-          .to eq(nil)
-      expect(spy_logger).to have_received(:log).once.with(Logger::ERROR,"Feature flag key cannot be empty.")
+        .to eq(nil)
+      expect(spy_logger).to have_received(:log).once.with(Logger::ERROR, 'Feature flag key cannot be empty.')
     end
 
     it 'should return nil if variable_key is nil' do
-
       expect(project_instance.get_feature_variable_integer('integer_single_variable_feature', nil, user_id, user_attributes))
-          .to eq(nil)
-      expect(spy_logger).to have_received(:log).once.with(Logger::ERROR,"Variable key cannot be empty.")
+        .to eq(nil)
+      expect(spy_logger).to have_received(:log).once.with(Logger::ERROR, 'Variable key cannot be empty.')
     end
 
     it 'should return nil if user_id is nil' do
-
       expect(project_instance.get_feature_variable_integer('integer_single_variable_feature', 'integer_variable', nil, user_attributes))
-          .to eq(nil)
-      expect(spy_logger).to have_received(:log).once.with(Logger::ERROR,"User ID cannot be empty.")
+        .to eq(nil)
+      expect(spy_logger).to have_received(:log).once.with(Logger::ERROR, 'User ID cannot be empty.')
     end
   end
 
@@ -1062,34 +948,25 @@
     end
 
     # setForcedVariation on a running experiment and then call getVariation.
-    it 'should return expected variation id  when getVariation is called on a running experiment '\
-       'after setForcedVariation' do
+    it 'should return expected variation id  when getVariation is called on a running experiment after setForcedVariation' do
       project_instance.set_forced_variation('test_experiment', 'test_user', 'variation')
       expect(project_instance.get_variation('test_experiment', 'test_user')). to eq('variation')
     end
 
-    # setForcedVariation on a whitelisted user on the variation that they are not forced into and
-    # then call getVariation on the user.
-    it 'should return expected forced variation id  when getVariation is called on a running experiment '\
-       'after setForcedVariation is called on a whitelisted user' do
+    # setForcedVariation on a whitelisted user on the variation that they are not forced into and then call getVariation on the user.
+    it 'should return expected forced variation id  when getVariation is called on a running experiment after setForcedVariation is called on a whitelisted user' do
       project_instance.set_forced_variation('test_experiment', 'forced_user1', 'variation')
       expect(project_instance.get_variation('test_experiment', 'forced_user1')). to eq('variation')
     end
 
-    # setForcedVariation on a running experiment with a previously set variation
-    # (different from the one set by setForcedVariation) and then call getVariation.
+    # setForcedVariation on a running experiment with a previously set variation (different from the one set by setForcedVariation) and then call getVariation.
     it 'should return latest set variation when different variations are set on the same experiment' do
       project_instance.set_forced_variation('test_experiment', 'test_user', 'control')
       project_instance.set_forced_variation('test_experiment', 'test_user', 'variation')
       expect(project_instance.get_variation('test_experiment', 'test_user')). to eq('variation')
     end
 
-<<<<<<< HEAD
-    # setForcedVariation on a running experiment with audience enabled and then call getVariation on
-    # that same experiment with invalid attributes.
-=======
     # setForcedVariation on a running experiment with audience enabled and then call getVariation on that same experiment with invalid attributes.
->>>>>>> 4c513ba4
     it 'should return nil when getVariation called on audience enabled running experiment with invalid attributes' do
       project_instance.set_forced_variation('test_experiment_with_audience', 'test_user', 'control_with_audience')
       expect { project_instance.get_variation('test_experiment_with_audience', 'test_user', 'invalid') }
@@ -1101,8 +978,7 @@
     # only calls the other one
 
     # getForceVariation on a running experiment after setforcevariation
-    it 'should return expected variation id  when get_forced_variation is called on a running experiment '\
-       'after setForcedVariation' do
+    it 'should return expected variation id  when get_forced_variation is called on a running experiment after setForcedVariation' do
       project_instance.set_forced_variation('test_experiment', 'test_user', 'variation')
       expect(project_instance.get_forced_variation('test_experiment', 'test_user')). to eq('variation')
     end
