#
#    Copyright 2016-2017, Optimizely and contributors
#
#    Licensed under the Apache License, Version 2.0 (the "License");
#    you may not use this file except in compliance with the License.
#    You may obtain a copy of the License at
#
#        http://www.apache.org/licenses/LICENSE-2.0
#
#    Unless required by applicable law or agreed to in writing, software
#    distributed under the License is distributed on an "AS IS" BASIS,
#    WITHOUT WARRANTIES OR CONDITIONS OF ANY KIND, either express or implied.
#    See the License for the specific language governing permissions and
#    limitations under the License.
#
require 'spec_helper'
require 'optimizely'
require 'optimizely/audience'
require 'optimizely/helpers/validator'
require 'optimizely/exceptions'
require 'optimizely/version'

describe 'Optimizely' do
  let(:config_body) { OptimizelySpec::VALID_CONFIG_BODY }
  let(:config_body_JSON) { OptimizelySpec::VALID_CONFIG_BODY_JSON }
  let(:config_body_invalid_JSON) { OptimizelySpec::INVALID_CONFIG_BODY_JSON }
  let(:error_handler) { Optimizely::RaiseErrorHandler.new }
  let(:spy_logger) { spy('logger') }
  let(:version) { Optimizely::VERSION }
  let(:impression_log_url) { 'https://logx.optimizely.com/v1/events' }
  let(:conversion_log_url) { 'https://logx.optimizely.com/v1/events' }
  let(:project_instance) { Optimizely::Project.new(config_body_JSON, nil, spy_logger, error_handler) }
  let(:time_now) { Time.now }
  let(:post_headers) { { 'Content-Type' => 'application/json' } }

  it 'has a version number' do
    expect(Optimizely::VERSION).not_to be_nil
  end

  it 'has engine value' do
    expect(Optimizely::CLIENT_ENGINE).not_to be_nil
  end

  describe '.initialize' do
    it 'should take in a custom logger when instantiating Project class' do
      class CustomLogger
        def log(log_message)
          log_message
        end
      end

      logger = CustomLogger.new
      instance_with_logger = Optimizely::Project.new(config_body_JSON, nil, logger)
      expect(instance_with_logger.logger.log('test_message')).to eq('test_message')
    end

    it 'should take in a custom error handler when instantiating Project class' do
      class CustomErrorHandler
        def handle_error(error)
          error
        end
      end

      error_handler = CustomErrorHandler.new
      instance_with_error_handler = Optimizely::Project.new(config_body_JSON, nil, nil, error_handler)
      expect(instance_with_error_handler.error_handler.handle_error('test_message')). to eq('test_message')
    end

    it 'should log an error when given a datafile that does not conform to the schema' do
      expect_any_instance_of(Optimizely::SimpleLogger).to receive(:log).once.with(Logger::ERROR, 'Provided datafile is in an invalid format.')
      Optimizely::Project.new('{"foo": "bar"}')
    end

    it 'should log an error when given an invalid logger' do
      expect_any_instance_of(Optimizely::SimpleLogger).to receive(:log).once.with(Logger::ERROR, 'Provided logger is in an invalid format.')

      class InvalidLogger; end
      Optimizely::Project.new(config_body_JSON, nil, InvalidLogger.new)
    end

    it 'should log an error when given an invalid event_dispatcher' do
      expect_any_instance_of(Optimizely::SimpleLogger).to receive(:log).once.with(Logger::ERROR, 'Provided event_dispatcher is in an invalid format.')

      class InvalidEventDispatcher; end
      Optimizely::Project.new(config_body_JSON, InvalidEventDispatcher.new)
    end

    it 'should log an error when given an invalid error_handler' do
      expect_any_instance_of(Optimizely::SimpleLogger).to receive(:log).once.with(Logger::ERROR, 'Provided error_handler is in an invalid format.')

      class InvalidErrorHandler; end
      Optimizely::Project.new(config_body_JSON, nil, nil, InvalidErrorHandler.new)
    end

    it 'should not validate the JSON schema of the datafile when skip_json_validation is true' do
      expect(Optimizely::Helpers::Validator).not_to receive(:datafile_valid?)

      Optimizely::Project.new(config_body_JSON, nil, nil, nil, true)
    end

    it 'should log an error when provided a datafile that is not JSON and skip_json_validation is true' do
      expect_any_instance_of(Optimizely::SimpleLogger).to receive(:log).once.with(Logger::ERROR, 'Provided datafile is in an invalid format.')

      Optimizely::Project.new('this is not JSON', nil, nil, nil, true)
    end

    it 'should log an error when provided an invalid JSON datafile and skip_json_validation is true' do
      expect_any_instance_of(Optimizely::SimpleLogger).to receive(:log).once.with(Logger::ERROR, 'Provided datafile is in an invalid format.')

      Optimizely::Project.new('{"foo": "bar"}', nil, nil, nil, true)
    end

    it 'should log an error when provided a datafile of unsupported version' do
      expect_any_instance_of(Optimizely::SimpleLogger).to receive(:log).once.with(Logger::ERROR, 'Provided datafile is an unsupported version. Please use SDK version 1.1.2 or earlier for datafile version 1.')

      Optimizely::Project.new(config_body_invalid_JSON, nil, nil, nil, true)
    end
  end

  describe '#activate' do
    before(:example) do
      allow(Time).to receive(:now).and_return(time_now)
      allow(SecureRandom).to receive(:uuid).and_return('a68cf1ad-0393-4e18-af87-efe8f01a7c9c');
<<<<<<< HEAD

=======
>>>>>>> 34fbd4d9
      @expected_activate_params = {
        account_id: '12001',
        project_id: '111001',
        visitors: [{
          attributes: [],
          snapshots: [{
            decisions: [{
              campaign_id: '1',
              experiment_id: '111127',
              variation_id: '111128'
            }],
            events: [{
              entity_id: '1',
              timestamp: (time_now.to_f * 1000).to_i,
              key: 'campaign_activated',
              uuid: 'a68cf1ad-0393-4e18-af87-efe8f01a7c9c'
            }]
          }],
          visitor_id: 'test_user'
        }],
        anonymize_ip: false,
        revision: '42',
        client_name: Optimizely::CLIENT_ENGINE,
        client_version: Optimizely::VERSION
      }
    end

    it 'should properly activate a user, invoke Event object with right params, and return variation' do
      params = @expected_activate_params

      variation_to_return = project_instance.config.get_variation_from_id('test_experiment', '111128')
      allow(project_instance.decision_service.bucketer).to receive(:bucket).and_return(variation_to_return)
      allow(project_instance.event_dispatcher).to receive(:dispatch_event).with(instance_of(Optimizely::Event))
      allow(project_instance.config).to receive(:get_audience_ids_for_experiment)
                                       .with('test_experiment')
                                       .and_return([])

      stub_request(:post, impression_log_url).with(:query => params)

      expect(project_instance.activate('test_experiment', 'test_user')).to eq('control')
      expect(project_instance.event_dispatcher).to have_received(:dispatch_event).with(Optimizely::Event.new(:post, impression_log_url, params, post_headers)).once
      expect(project_instance.decision_service.bucketer).to have_received(:bucket).once
    end

    it 'should properly activate a user, invoke Event object with right params, and return variation after a forced variation call' do
      params = @expected_activate_params

      project_instance.config.set_forced_variation('test_experiment','test_user','control')
      variation_to_return = project_instance.config.get_forced_variation('test_experiment','test_user')
      allow(project_instance.decision_service.bucketer).to receive(:bucket).and_return(variation_to_return)
      allow(project_instance.event_dispatcher).to receive(:dispatch_event).with(instance_of(Optimizely::Event))
      allow(project_instance.config).to receive(:get_audience_ids_for_experiment)
                                       .with('test_experiment')
                                       .and_return([])

      stub_request(:post, impression_log_url).with(:query => params)

      expect(project_instance.activate('test_experiment', 'test_user')).to eq('control')
      expect(project_instance.event_dispatcher).to have_received(:dispatch_event).with(Optimizely::Event.new(:post, impression_log_url, params, post_headers)).once
    end

    it 'should properly activate a user, (with attributes provided) when there is an audience match' do
      params = @expected_activate_params
      params[:visitors][0][:attributes] = [{
        entity_id: '111094',
        key: 'browser_type',
        type: 'custom',
        value: 'firefox',
      }]
      params[:visitors][0][:snapshots][0][:decisions] = [{
        campaign_id: '3',
        experiment_id: '122227',
        variation_id: '122228'
      }]
      params[:visitors][0][:snapshots][0][:events][0][:entity_id] = '3'

      variation_to_return = project_instance.config.get_variation_from_id('test_experiment_with_audience', '122228')
      allow(project_instance.decision_service.bucketer).to receive(:bucket).and_return(variation_to_return)
      allow(project_instance.event_dispatcher).to receive(:dispatch_event).with(instance_of(Optimizely::Event))

      expect(project_instance.activate('test_experiment_with_audience', 'test_user', 'browser_type' => 'firefox'))
        .to eq('control_with_audience')
      expect(project_instance.event_dispatcher).to have_received(:dispatch_event).with(Optimizely::Event.new(:post, impression_log_url, params, post_headers)).once
      expect(project_instance.decision_service.bucketer).to have_received(:bucket).once
    end

    it 'should properly activate a user, (with attributes provided) when there is an audience match after a force variation call' do
      params = @expected_activate_params
      params[:visitors][0][:attributes] = [{
        entity_id: '111094',
        key: 'browser_type',
        type: 'custom',
        value: 'firefox',
      }]
      params[:visitors][0][:snapshots][0][:decisions] = [{
        campaign_id: '3',
        experiment_id: '122227',
        variation_id: '122229'
      }]
      params[:visitors][0][:snapshots][0][:events][0][:entity_id] = '3'

      project_instance.config.set_forced_variation('test_experiment_with_audience','test_user','variation_with_audience')
      variation_to_return = project_instance.config.get_forced_variation('test_experiment','test_user')
      allow(project_instance.decision_service.bucketer).to receive(:bucket).and_return(variation_to_return)
      allow(project_instance.event_dispatcher).to receive(:dispatch_event).with(instance_of(Optimizely::Event))

      expect(project_instance.activate('test_experiment_with_audience', 'test_user', 'browser_type' => 'firefox'))
        .to eq('variation_with_audience')
      expect(project_instance.event_dispatcher).to have_received(:dispatch_event).with(Optimizely::Event.new(:post, impression_log_url, params, post_headers)).once
    end

    it 'should return nil when experiment status is not "Running"' do
      expect(project_instance.activate('test_experiment_not_started', 'test_user')).to eq(nil)
    end

    it 'should return nil when audience conditions do not match' do
      user_attributes = {'browser_type' => 'chrome'}
      expect(project_instance.activate('test_experiment_with_audience', 'test_user', user_attributes)).to eq(nil)
    end

    it 'should return nil when attributes are invalid' do
      allow(project_instance).to receive(:attributes_valid?).and_return(false)
      expect(project_instance.activate('test_experiment_with_audience', 'test_user2', 'invalid')).to eq(nil)
      expect(spy_logger).to have_received(:log).once.with(Logger::INFO, "Not activating user 'test_user2'.")
    end

    it 'should return nil when user is in no variation' do
      allow(project_instance.event_dispatcher).to receive(:dispatch_event)
      allow(project_instance.decision_service.bucketer).to receive(:bucket).and_return(nil)

      expect(project_instance.activate('test_experiment', 'test_user')).to eq(nil)
      expect(spy_logger).to have_received(:log).once.with(Logger::INFO, "Not activating user 'test_user'.")
      expect(project_instance.event_dispatcher).to_not have_received(:dispatch_event)
    end

    it 'should log and send activate notification when an impression event is dispatched' do
      params = @expected_activate_params
      variation_to_return = project_instance.config.get_variation_from_id('test_experiment', '111128')
      allow(project_instance.decision_service.bucketer).to receive(:bucket).and_return(variation_to_return)
      allow(project_instance.event_dispatcher).to receive(:dispatch_event).with(instance_of(Optimizely::Event))
      allow(project_instance.config).to receive(:get_audience_ids_for_experiment)
                                        .with('test_experiment')
                                        .and_return([])
      experiment = project_instance.config.get_experiment_from_key('test_experiment')
      expect(project_instance.notification_center).to receive(:send_notifications).with(
       Optimizely::NotificationCenter::NOTIFICATION_TYPES[:ACTIVATE],
       experiment,'test_user',nil,variation_to_return,
       instance_of(Optimizely::Event)
      )
      project_instance.activate('test_experiment', 'test_user')
      
      expect(spy_logger).to have_received(:log).once.with(Logger::INFO, include("Dispatching impression event to" \
                                                                                " URL #{impression_log_url} with params #{params}"))
    end

    it 'should log when an exception has occurred during dispatching the impression event' do
      variation_to_return = project_instance.config.get_variation_from_id('test_experiment', '111128')
      allow(project_instance.decision_service.bucketer).to receive(:bucket).and_return(variation_to_return)
      allow(project_instance.event_dispatcher).to receive(:dispatch_event).with(any_args).and_raise(RuntimeError)
      project_instance.activate('test_experiment', 'test_user')
      expect(spy_logger).to have_received(:log).once.with(Logger::ERROR, "Unable to dispatch impression event. Error: RuntimeError")
    end

    it 'should raise an exception when called with invalid attributes' do
      expect { project_instance.activate('test_experiment', 'test_user', 'invalid') }
             .to raise_error(Optimizely::InvalidAttributeFormatError)
    end
    
    it 'should override the audience check if the user is whitelisted to a specific variation' do
      params = @expected_activate_params
      params[:visitors][0][:visitor_id] = 'forced_audience_user'
      params[:visitors][0][:attributes] = [{
        entity_id: '111094',
        key: 'browser_type',
        type: 'custom',
        value: 'wrong_browser',
      }]
      params[:visitors][0][:snapshots][0][:decisions] = [{
        campaign_id: '3',
        experiment_id: '122227',
        variation_id: '122229'
      }]
      params[:visitors][0][:snapshots][0][:events][0][:entity_id] = '3'

      allow(project_instance.event_dispatcher).to receive(:dispatch_event).with(instance_of(Optimizely::Event))
      allow(Optimizely::Audience).to receive(:user_in_experiment?)

      expect(project_instance.activate('test_experiment_with_audience', 'forced_audience_user', 'browser_type' => 'wrong_browser'))
        .to eq('variation_with_audience')
      expect(project_instance.event_dispatcher).to have_received(:dispatch_event).with(Optimizely::Event.new(:post, impression_log_url, params, post_headers)).once
      expect(Optimizely::Audience).to_not have_received(:user_in_experiment?)
    end

    it 'should log an error when called with an invalid Project object' do
      logger = double('logger')
      allow(logger).to receive(:log)
      allow(Optimizely::SimpleLogger).to receive(:new) { logger }
      expect(logger).to receive(:log).with(Logger::ERROR, 'Provided datafile is in an invalid format.')
      expect(logger).to receive(:log).with(Logger::ERROR, 'Provided datafile is in an invalid format. Aborting activate.')

      invalid_project = Optimizely::Project.new('invalid')
      invalid_project.activate('test_exp', 'test_user')
    end
  end

  describe '#track' do
    before(:example) do
      allow(Time).to receive(:now).and_return(time_now)
      allow(SecureRandom).to receive(:uuid).and_return('a68cf1ad-0393-4e18-af87-efe8f01a7c9c');

      @expected_track_event_params = {
        account_id: '12001',
        project_id: '111001',
        visitors: [{
          attributes: [],
          snapshots: [{
            decisions: [{
              campaign_id: '1',
              experiment_id: '111127',
              variation_id: '111128'
            }],
            events: [{
              entity_id: '111095',
              timestamp: (time_now.to_f * 1000).to_i,
              uuid: 'a68cf1ad-0393-4e18-af87-efe8f01a7c9c',
              key: 'test_event'
            }]
          }],
          visitor_id: 'test_user'
        }],
        anonymize_ip: false,
        revision: '42',
        client_name: Optimizely::CLIENT_ENGINE,
        client_version: Optimizely::VERSION
      }
    end

    it 'should properly track an event by calling dispatch_event with right params' do
      params = @expected_track_event_params

      allow(project_instance.event_dispatcher).to receive(:dispatch_event).with(instance_of(Optimizely::Event))
      project_instance.track('test_event', 'test_user')
      expect(project_instance.event_dispatcher).to have_received(:dispatch_event).with(Optimizely::Event.new(:post, conversion_log_url, params, post_headers)).once
    end
    
    it 'should properly track an event by calling dispatch_event with right params after forced variation' do
      params = @expected_track_event_params
      params[:visitors][0][:snapshots][0][:decisions][0][:variation_id] = '111129'

      project_instance.config.set_forced_variation('test_experiment','test_user','variation')
      allow(project_instance.event_dispatcher).to receive(:dispatch_event).with(instance_of(Optimizely::Event))
      project_instance.track('test_event', 'test_user')
      expect(project_instance.event_dispatcher).to have_received(:dispatch_event).with(Optimizely::Event.new(:post, conversion_log_url, params, post_headers)).once
    end

    it 'should log a message if an exception has occurred during dispatching of the event' do
      allow(project_instance.event_dispatcher).to receive(:dispatch_event).with(any_args).and_raise(RuntimeError)
      project_instance.track('test_event', 'test_user')
      expect(spy_logger).to have_received(:log).once.with(Logger::ERROR, "Unable to dispatch conversion event. Error: RuntimeError")
    end

    it 'should send track notification and properly track an event by calling dispatch_event with right params with revenue provided' do
      params = @expected_track_event_params
      params[:visitors][0][:snapshots][0][:events][0].merge!({
        revenue: 42,
        tags: {'revenue' => 42}
      })
      allow(project_instance.event_dispatcher).to receive(:dispatch_event).with(instance_of(Optimizely::Event))
      conversion_event = Optimizely::Event.new(:post, conversion_log_url, params, post_headers)
      expect(project_instance.notification_center).to receive(:send_notifications)
       .with(
        Optimizely::NotificationCenter::NOTIFICATION_TYPES[:TRACK],
        'test_event','test_user', nil, {'revenue' => 42}, conversion_event
       ).once
      project_instance.track('test_event', 'test_user', nil, {'revenue' => 42})
      expect(project_instance.event_dispatcher).to have_received(:dispatch_event).with(Optimizely::Event.new(:post, conversion_log_url, params, post_headers)).once
    end

    it 'should properly track an event by calling dispatch_event with right params with deprecated revenue provided' do
      params = @expected_track_event_params
      params[:visitors][0][:snapshots][0][:events][0].merge!({
        revenue: 42,
        tags: {'revenue' => 42}
      })

      allow(project_instance.event_dispatcher).to receive(:dispatch_event).with(instance_of(Optimizely::Event))
      project_instance.track('test_event', 'test_user', nil, 42)
      expect(project_instance.event_dispatcher).to have_received(:dispatch_event).with(Optimizely::Event.new(:post, conversion_log_url, params, post_headers)).once
      expect(spy_logger).to have_received(:log).once.with(Logger::WARN, 'Event value is deprecated in track call. Use event tags to pass in revenue value instead.')
    end

    it 'should properly track an event by calling dispatch_event with right params with attributes provided' do
      params = @expected_track_event_params
      params[:visitors][0][:attributes] = [{
        entity_id: '111094',
        key: 'browser_type',
        type: 'custom',
        value: 'firefox',
      }]
      params[:visitors][0][:snapshots][0][:decisions] = [{
        campaign_id: '3',
        experiment_id: '122227',
        variation_id: '122228'
      }]
      params[:visitors][0][:snapshots][0][:events][0][:entity_id] = '111097'
      params[:visitors][0][:snapshots][0][:events][0][:key] = 'test_event_with_audience'

      allow(project_instance.event_dispatcher).to receive(:dispatch_event).with(instance_of(Optimizely::Event))
      project_instance.track('test_event_with_audience', 'test_user', 'browser_type' => 'firefox')
      expect(project_instance.event_dispatcher).to have_received(:dispatch_event).with(Optimizely::Event.new(:post, conversion_log_url, params, post_headers)).once
    end

    it 'should not call dispatch_event when tracking an event for which audience conditions do not match' do
      allow(project_instance.event_dispatcher).to receive(:dispatch_event)
      project_instance.track('test_event_with_audience', 'test_user', 'browser_type' => 'cyberdog')
      expect(project_instance.event_dispatcher).to_not have_received(:dispatch_event)
    end

    it 'should not call dispatch_event when tracking an event for which the experiment is not running' do
      allow(project_instance.event_dispatcher).to receive(:dispatch_event)
      project_instance.track('test_event_not_running', 'test_user')
      expect(project_instance.event_dispatcher).to_not have_received(:dispatch_event)
    end

    it 'should log when a conversion event is dispatched' do
      params = @expected_track_event_params
      params[:visitors][0][:snapshots][0][:events][0].merge!({
        revenue: 42,
        tags: {'revenue' => 42}
      })

      allow(project_instance.event_dispatcher).to receive(:dispatch_event).with(instance_of(Optimizely::Event))
      project_instance.track('test_event', 'test_user', nil, {'revenue' => 42})
      expect(spy_logger).to have_received(:log).with(Logger::INFO, include("Dispatching conversion event to" \
                                                                                " URL #{conversion_log_url} with params #{params}"))
    end

    it 'should raise an exception when called with attributes in an invalid format' do
      expect { project_instance.track('test_event', 'test_user', 'invalid') }
             .to raise_error(Optimizely::InvalidAttributeFormatError)
    end

    it 'should return false when called with attributes in an invalid format' do
      expect(project_instance.error_handler).to receive(:handle_error).with(any_args).once.and_return(nil)
      project_instance.track('test_event', 'test_user', 'invalid')
    end

    it 'should raise an exception when called with event tags in an invalid format' do
      expect { project_instance.track('test_event', 'test_user', nil, 'invalid_tags') }
             .to raise_error(Optimizely::InvalidEventTagFormatError)
    end

    it 'should return false when called with event tags in an invalid format' do
      expect(project_instance.error_handler).to receive(:handle_error).with(any_args).once.and_return(nil)
      project_instance.track('test_event', 'test_user', nil, 'invalid_tags')
    end


    it 'should return nil and not call dispatch_event for an invalid event' do
      allow(project_instance.event_dispatcher).to receive(:dispatch_event)

      expect { project_instance.track('invalid_event', 'test_user') }.to raise_error(Optimizely::InvalidEventError)
      expect(project_instance.event_dispatcher).to_not have_received(:dispatch_event)
    end

    it 'should return nil and not call dispatch_event if experiment_ids list is empty' do
      allow(project_instance.config).to receive(:get_experiment_ids_for_event).with(any_args).and_return([])
      allow(project_instance.event_dispatcher).to receive(:dispatch_event)

      expect(project_instance.track('invalid_event', 'test_user')).to eq(nil)
      expect(project_instance.event_dispatcher).to_not have_received(:dispatch_event)
      expect(spy_logger).to have_received(:log).with(Logger::INFO, "Not tracking user 'test_user'.")
    end

    it 'should override the audience check if the user is whitelisted to a specific variation' do
      params = @expected_track_event_params
      params[:visitors][0][:visitor_id] = 'forced_audience_user'
      params[:visitors][0][:attributes] = [{
        entity_id: '111094',
        key: 'browser_type',
        type: 'custom',
        value: 'wrong_browser',
      }]
      params[:visitors][0][:snapshots][0][:decisions] = [{
        campaign_id: '3',
        experiment_id: '122227',
        variation_id: '122229'
      }]
      params[:visitors][0][:snapshots][0][:events][0][:entity_id] = '111097'
      params[:visitors][0][:snapshots][0][:events][0][:key] = 'test_event_with_audience'

      allow(project_instance.event_dispatcher).to receive(:dispatch_event).with(instance_of(Optimizely::Event))
      allow(Optimizely::Audience).to receive(:user_in_experiment?)

      project_instance.track('test_event_with_audience', 'forced_audience_user', 'browser_type' => 'wrong_browser')
      expect(Optimizely::Audience).to_not have_received(:user_in_experiment?)
      expect(project_instance.event_dispatcher).to have_received(:dispatch_event).with(Optimizely::Event.new(:post, conversion_log_url, params, post_headers)).once
    end

    it 'should log an error when called with an invalid Project object' do
      logger = double('logger')
      allow(logger).to receive(:log)
      allow(Optimizely::SimpleLogger).to receive(:new) { logger }
      expect(logger).to receive(:log).with(Logger::ERROR, 'Provided datafile is in an invalid format.')
      expect(logger).to receive(:log).with(Logger::ERROR, 'Provided datafile is in an invalid format. Aborting track.')

      invalid_project = Optimizely::Project.new('invalid')
      invalid_project.track('test_event', 'test_user')
    end
  end

  describe '#get_variation' do
    it 'should have get_variation return expected variation when there are no audiences' do
      expect(project_instance.get_variation('test_experiment', 'test_user'))
             .to eq(config_body['experiments'][0]['variations'][0]['key'])
    end

    it 'should have get_variation return expected variation with bucketing id attribute when there are no audiences' do
      expect(project_instance.get_variation('test_experiment', 'test_user',nil))
            .to eq(config_body['experiments'][0]['variations'][0]['key'])
    end

    it 'should have get_variation return expected variation when audience conditions match' do
      user_attributes = {'browser_type' => 'firefox'}
      expect(project_instance.get_variation('test_experiment_with_audience', 'test_user', user_attributes))
             .to eq('control_with_audience')
    end

    it 'should have get_variation return expected variation with bucketing id attribute when audience conditions match' do
      user_attributes = {
        'browser_type' => 'firefox',
        OptimizelySpec::RESERVED_ATTRIBUTE_KEY_BUCKETING_ID => 'pid'
      }
      expect(project_instance.get_variation('test_experiment_with_audience', 'test_user', user_attributes))
            .to eq('control_with_audience')
    end

    it 'should have get_variation return nil when attributes are invalid' do
      allow(project_instance).to receive(:attributes_valid?).and_return(false)
      expect(project_instance.get_variation('test_experiment_with_audience', 'test_user', 'invalid')).to eq(nil)
      expect(spy_logger).to have_received(:log).once.with(Logger::INFO, "Not activating user 'test_user.")
    end

    it 'should have get_variation return nil when audience conditions do not match' do
      user_attributes = {'browser_type' => 'chrome'}
      expect(project_instance.get_variation('test_experiment_with_audience', 'test_user', user_attributes))
             .to eq(nil)
    end

    it 'should have get_variation return nil with bucketing id attribute when audience conditions do not match' do
      user_attributes = {'browser_type' => 'chrome',
        OptimizelySpec::RESERVED_ATTRIBUTE_KEY_BUCKETING_ID => 'pid'
      }
      expect(project_instance.get_variation('test_experiment_with_audience', 'test_user', user_attributes))
      .to eq(nil)
    end

    it 'should have get_variation return nil when experiment is not Running' do
      expect(project_instance.get_variation('test_experiment_not_started', 'test_user')).to eq(nil)
    end

    it 'should have get_variation return nil with bucketing id attribute when experiment is not Running' do
      user_attributes = {
        'browser_type' => 'firefox',
        OptimizelySpec::RESERVED_ATTRIBUTE_KEY_BUCKETING_ID => 'pid'
      }
      expect(project_instance.get_variation('test_experiment_not_started', 'test_user',user_attributes)).to eq(nil)
    end

    it 'should raise an exception when called with invalid attributes' do
      expect { project_instance.get_variation('test_experiment', 'test_user', 'invalid') }
             .to raise_error(Optimizely::InvalidAttributeFormatError)
    end

    it 'should override the audience check if the user is whitelisted to a specific variation' do
      allow(Optimizely::Audience).to receive(:user_in_experiment?)

      expect(project_instance.get_variation('test_experiment_with_audience', 'forced_audience_user', 'browser_type' => 'wrong_browser'))
        .to eq('variation_with_audience')
      expect(Optimizely::Audience).to_not have_received(:user_in_experiment?)
    end

    it 'should log an error when called with an invalid Project object' do
      logger = double('logger')
      allow(logger).to receive(:log)
      allow(Optimizely::SimpleLogger).to receive(:new) { logger }
      expect(logger).to receive(:log).with(Logger::ERROR, 'Provided datafile is in an invalid format.')
      expect(logger).to receive(:log).with(Logger::ERROR, 'Provided datafile is in an invalid format. Aborting get_variation.')

      invalid_project = Optimizely::Project.new('invalid')
      invalid_project.get_variation('test_exp', 'test_user')
    end
  end

  describe '#is_feature_enabled' do
    before(:example) do
      allow(Time).to receive(:now).and_return(time_now)
      allow(SecureRandom).to receive(:uuid).and_return('a68cf1ad-0393-4e18-af87-efe8f01a7c9c');

      @expected_bucketed_params = {
        account_id: '12001',
        project_id: '111001',
        visitors: [{
          attributes: [],
          snapshots: [{
            decisions: [{
              campaign_id: '4',
              experiment_id: '122230',
              variation_id: '122231'
            }],
            events: [{
              entity_id: '4',
              timestamp: (time_now.to_f * 1000).to_i,
              key: 'campaign_activated',
              uuid: 'a68cf1ad-0393-4e18-af87-efe8f01a7c9c'
            }]
          }],
          visitor_id: 'test_user'
        }],
        anonymize_ip: false,
        revision: '42',
        client_name: Optimizely::CLIENT_ENGINE,
        client_version: Optimizely::VERSION
      }
    end

    it 'should return false when called with invalid project config' do
      invalid_project = Optimizely::Project.new('invalid',nil,spy_logger)
      expect(invalid_project.is_feature_enabled('totally_invalid_feature_key', 'test_user')).to be false

    end

    it 'should return false when the feature flag key is invalid' do
      expect(project_instance.is_feature_enabled('totally_invalid_feature_key', 'test_user')).to be false
      expect(spy_logger).to have_received(:log).once.with(Logger::ERROR, "Feature flag key 'totally_invalid_feature_key' is not in datafile.")
      expect(spy_logger).to have_received(:log).once.with(Logger::ERROR, "No feature flag was found for key 'totally_invalid_feature_key'.")
    end

    it 'should return false when the user is not bucketed into any variation' do
      allow(project_instance.decision_service).to receive(:get_variation_for_feature).and_return(nil)

      expect(project_instance.is_feature_enabled('multi_variate_feature', 'test_user')).to be(false)
      expect(spy_logger).to have_received(:log).once.with(Logger::INFO, "Feature 'multi_variate_feature' is not enabled for user 'test_user'.")
    end

    it 'should return true but not send an impression if the user is not bucketed into a feature experiment' do
      experiment_to_return = config_body['rollouts'][0]['experiments'][0]
      variation_to_return = experiment_to_return['variations'][0]

      decision_to_return = Optimizely::DecisionService::Decision.new(
          experiment_to_return,
          variation_to_return,
          Optimizely::DecisionService::DECISION_SOURCE_ROLLOUT
      )
      allow(project_instance.decision_service).to receive(:get_variation_for_feature).and_return(decision_to_return)

      expect(project_instance.is_feature_enabled('boolean_single_variable_feature', 'test_user')).to be true
      expect(spy_logger).to have_received(:log).once.with(Logger::DEBUG, "The user 'test_user' is not being experimented on in feature 'boolean_single_variable_feature'.")
      expect(spy_logger).to have_received(:log).once.with(Logger::INFO, "Feature 'boolean_single_variable_feature' is enabled for user 'test_user'.")
    end

    it 'should return true, send activate notification and an impression if the user is bucketed into a feature experiment' do
      allow(project_instance.event_dispatcher).to receive(:dispatch_event).with(instance_of(Optimizely::Event))
      experiment_to_return = config_body['experiments'][3]
      variation_to_return = experiment_to_return['variations'][0]
      decision_to_return = Optimizely::DecisionService::Decision.new(
          experiment_to_return,
          variation_to_return,
          Optimizely::DecisionService::DECISION_SOURCE_EXPERIMENT
      )
      
      expect(project_instance.notification_center).to receive(:send_notifications)
      .with(
        Optimizely::NotificationCenter::NOTIFICATION_TYPES[:ACTIVATE],
        experiment_to_return, 'test_user', nil, variation_to_return,
        instance_of(Optimizely::Event)
      )
      
      allow(project_instance.decision_service).to receive(:get_variation_for_feature).and_return(decision_to_return)

      expected_params = @expected_bucketed_params

      expect(project_instance.is_feature_enabled('multi_variate_feature', 'test_user')).to be true
      expect(spy_logger).to have_received(:log).once.with(Logger::INFO, "Dispatching impression event to URL https://logx.optimizely.com/v1/events with params #{expected_params}.")
      expect(spy_logger).to have_received(:log).once.with(Logger::INFO, "Feature 'multi_variate_feature' is enabled for user 'test_user'.")
    end
  end

  describe '#get_feature_variable_string' do
    user_id = 'test_user'
    user_attributes = {}

    describe 'when the feature flag is enabled for the user' do
      describe 'and a variable usage instance is not found' do
        it 'should return the default variable value' do
          variation_to_return = project_instance.config.rollout_id_map['166661']['experiments'][0]['variations'][0]
          decision_to_return = {
            'experiment' => nil,
            'variation' => variation_to_return
          }
          allow(project_instance.decision_service).to receive(:get_variation_for_feature).and_return(decision_to_return)

          expect(project_instance.get_feature_variable_string('string_single_variable_feature', 'string_variable', user_id, user_attributes))
            .to eq('wingardium leviosa')
          expect(spy_logger).to have_received(:log).once
            .with(
              Logger::DEBUG,
              "Variable 'string_variable' is not used in variation '177775'. Returning the default variable value 'wingardium leviosa'."
            )
        end
      end

      describe 'and a variable usage instance is found' do
        describe 'and the variable type boolean is not a string' do
          it 'should log a warning' do
            variation_to_return = project_instance.config.rollout_id_map['166660']['experiments'][0]['variations'][0]
            decision_to_return = {
              'experiment' => nil,
              'variation' => variation_to_return
            }
            allow(project_instance.decision_service).to receive(:get_variation_for_feature).and_return(decision_to_return)

            expect(project_instance.get_feature_variable_string('boolean_single_variable_feature', 'boolean_variable', user_id, user_attributes))
              .to eq(nil)
            expect(spy_logger).to have_received(:log).once
              .with(
                Logger::WARN,
                "Requested variable as type 'string' but variable 'boolean_variable' is of type 'boolean'."
              )
          end
        end

        describe 'and the variable type integer is not a string' do
          it 'should log a warning' do
            integer_feature = project_instance.config.feature_flag_key_map['integer_single_variable_feature']
            experiment_to_return = project_instance.config.experiment_id_map[integer_feature['experimentIds'][0]]
            variation_to_return = experiment_to_return['variations'][0]
            decision_to_return = {
                'experiment' => experiment_to_return,
                'variation' => variation_to_return
            }
            allow(project_instance.decision_service).to receive(:get_variation_for_feature).and_return(decision_to_return)

            expect(project_instance.get_feature_variable_string('integer_single_variable_feature', 'integer_variable', user_id, user_attributes))
              .to eq(nil)
            expect(spy_logger).to have_received(:log).once
              .with(
                Logger::WARN,
                "Requested variable as type 'string' but variable 'integer_variable' is of type 'integer'."
              )
          end
        end

        it 'should return the variable value for the variation for the user is bucketed into' do
          experiment_to_return = project_instance.config.experiment_key_map['test_experiment_with_feature_rollout']
          variation_to_return = experiment_to_return['variations'][0]
          decision_to_return = {
            'experiment' => experiment_to_return,
            'variation' => variation_to_return
          }
          allow(project_instance.decision_service).to receive(:get_variation_for_feature).and_return(decision_to_return)

          expect(project_instance.get_feature_variable_string('string_single_variable_feature', 'string_variable', user_id, user_attributes))
            .to eq('cta_1')

          expect(spy_logger).to have_received(:log).once
          expect(spy_logger).to have_received(:log).once
            .with(
              Logger::INFO,
              "Got variable value 'cta_1' for variable 'string_variable' of feature flag 'string_single_variable_feature'."
            )
        end
      end
    end

    describe 'when the feature flag is not enabled for the user' do
      it 'should return the default variable value' do
        allow(project_instance.decision_service).to receive(:get_variation_for_feature).and_return(nil)

        expect(project_instance.get_feature_variable_string('string_single_variable_feature', 'string_variable', user_id, user_attributes))
          .to eq('wingardium leviosa')
        expect(spy_logger).to have_received(:log).once
        expect(spy_logger).to have_received(:log).once
          .with(
            Logger::INFO,
            "User 'test_user' was not bucketed into any variation for feature flag 'string_single_variable_feature'. Returning the default variable value 'wingardium leviosa'."
          )
      end
    end

    describe 'when the specified feature flag is invalid' do
      it 'should log an error message and return nil' do
        expect(project_instance.get_feature_variable_string('totally_invalid_feature_key', 'string_variable', user_id, user_attributes))
          .to eq(nil)
        expect(spy_logger).to have_received(:log).twice
        expect(spy_logger).to have_received(:log).once
          .with(
            Logger::ERROR,
            "Feature flag key 'totally_invalid_feature_key' is not in datafile."
          )
        expect(spy_logger).to have_received(:log).once
          .with(
            Logger::INFO,
            "No feature flag was found for key 'totally_invalid_feature_key'."
          )
      end
    end

    describe 'when the specified feature variable is invalid' do
      it 'should log an error message and return nil' do
        expect(project_instance.get_feature_variable_string('string_single_variable_feature', 'invalid_string_variable', user_id, user_attributes))
          .to eq(nil)
        expect(spy_logger).to have_received(:log).once
        expect(spy_logger).to have_received(:log).once
          .with(
            Logger::ERROR,
            "No feature variable was found for key 'invalid_string_variable' in feature flag 'string_single_variable_feature'."
          )
      end
    end
  end

  describe '#get_feature_variable_boolean' do
    user_id = 'test_user'
    user_attributes = {}

    it 'should return the variable value for the variation for the user is bucketed into' do
      boolean_feature = project_instance.config.feature_flag_key_map['boolean_single_variable_feature']
      rollout = project_instance.config.rollout_id_map[boolean_feature['rolloutId']]
      variation_to_return = rollout['experiments'][0]['variations'][0]
      decision_to_return = {
        'experiment' => nil,
        'variation' => variation_to_return
      }
      allow(project_instance.decision_service).to receive(:get_variation_for_feature).and_return(decision_to_return)

      expect(project_instance.get_feature_variable_boolean('boolean_single_variable_feature', 'boolean_variable', user_id, user_attributes))
        .to eq(true)

      expect(spy_logger).to have_received(:log).once
      expect(spy_logger).to have_received(:log).once
        .with(
          Logger::INFO,
          "Got variable value 'true' for variable 'boolean_variable' of feature flag 'boolean_single_variable_feature'."
        )
    end
  end

  describe '#get_feature_variable_double' do
    user_id = 'test_user'
    user_attributes = {}

    it 'should return the variable value for the variation for the user is bucketed into' do
      double_feature = project_instance.config.feature_flag_key_map['double_single_variable_feature']
      experiment_to_return = project_instance.config.experiment_id_map[double_feature['experimentIds'][0]]
      variation_to_return = experiment_to_return['variations'][0]
      decision_to_return = {
        'experiment' => experiment_to_return,
        'variation' => variation_to_return
      }

      allow(project_instance.decision_service).to receive(:get_variation_for_feature).and_return(decision_to_return)

      expect(project_instance.get_feature_variable_double('double_single_variable_feature', 'double_variable', user_id, user_attributes))
        .to eq(42.42)

      expect(spy_logger).to have_received(:log).once
      expect(spy_logger).to have_received(:log).once
        .with(
          Logger::INFO,
          "Got variable value '42.42' for variable 'double_variable' of feature flag 'double_single_variable_feature'."
        )
    end
  end

  describe '#get_feature_variable_integer' do
    user_id = 'test_user'
    user_attributes = {}

    it 'should return the variable value for the variation for the user is bucketed into' do
      integer_feature = project_instance.config.feature_flag_key_map['integer_single_variable_feature']
      experiment_to_return = project_instance.config.experiment_id_map[integer_feature['experimentIds'][0]]
      variation_to_return = experiment_to_return['variations'][0]
      decision_to_return = {
        'experiment' => experiment_to_return,
        'variation' => variation_to_return
      }

      allow(project_instance.decision_service).to receive(:get_variation_for_feature).and_return(decision_to_return)

      expect(project_instance.get_feature_variable_integer('integer_single_variable_feature', 'integer_variable', user_id, user_attributes))
        .to eq(42)

      expect(spy_logger).to have_received(:log).once
      expect(spy_logger).to have_received(:log).once
        .with(
          Logger::INFO,
          "Got variable value '42' for variable 'integer_variable' of feature flag 'integer_single_variable_feature'."
        )
    end
  end


  describe '#get_feature_variable_for_type with empty params' do
    user_id = 'test_user'
    user_attributes = {}

    it 'should return nil if feature_flag_key is nil' do

      expect(project_instance.get_feature_variable_integer(nil, 'integer_variable', user_id, user_attributes))
          .to eq(nil)
      expect(spy_logger).to have_received(:log).once.with(Logger::ERROR,"Feature flag key cannot be empty.")
    end

    it 'should return nil if variable_key is nil' do

      expect(project_instance.get_feature_variable_integer('integer_single_variable_feature', nil, user_id, user_attributes))
          .to eq(nil)
      expect(spy_logger).to have_received(:log).once.with(Logger::ERROR,"Variable key cannot be empty.")
    end

    it 'should return nil if user_id is nil' do

      expect(project_instance.get_feature_variable_integer('integer_single_variable_feature', 'integer_variable', nil, user_attributes))
          .to eq(nil)
      expect(spy_logger).to have_received(:log).once.with(Logger::ERROR,"User ID cannot be empty.")
    end
  end

  describe 'when forced variation is used' do
    # setForcedVariation on a paused experiment and then call getVariation.
    it 'should return null when getVariation is called on a paused experiment after setForcedVariation' do
      project_instance.set_forced_variation('test_experiment_not_started','test_user','control_not_started')
      expect(project_instance.get_variation('test_experiment_not_started','test_user')). to eq(nil)
    end

    # setForcedVariation on a running experiment and then call getVariation.
    it 'should return expected variation id  when getVariation is called on a running experiment after setForcedVariation' do
      project_instance.set_forced_variation('test_experiment','test_user','variation')
      expect(project_instance.get_variation('test_experiment','test_user')). to eq('variation')
    end

    # setForcedVariation on a whitelisted user on the variation that they are not forced into and then call getVariation on the user.
    it 'should return expected forced variation id  when getVariation is called on a running experiment after setForcedVariation is called on a whitelisted user' do
      project_instance.set_forced_variation('test_experiment','forced_user1','variation')
      expect(project_instance.get_variation('test_experiment','forced_user1')). to eq('variation')
    end

    # setForcedVariation on a running experiment with a previously set variation (different from the one set by setForcedVariation) and then call getVariation.
    it 'should return latest set variation when different variations are set on the same experiment' do
      project_instance.set_forced_variation('test_experiment','test_user','control')
      project_instance.set_forced_variation('test_experiment','test_user','variation')
      expect(project_instance.get_variation('test_experiment','test_user')). to eq('variation')
    end

    # setForcedVariation on a running experiment with audience enabled and then call getVariation on that same experiment with invalid attributes.
    it 'should return nil when getVariation called on audience enabled running experiment with invalid attributes' do
      project_instance.set_forced_variation('test_experiment_with_audience','test_user','control_with_audience')
      expect { project_instance.get_variation('test_experiment_with_audience', 'test_user', 'invalid') }
             .to raise_error(Optimizely::InvalidAttributeFormatError)
    end

    # Adding this test case to cover this in code coverage. All test cases for getForceVariation are present in
    # project_config_spec.rb which test the get_force_variation method in project_config. The one in optimizely.rb
    # only calls the other one

    # getForceVariation on a running experiment after setforcevariation
    it 'should return expected variation id  when get_forced_variation is called on a running experiment after setForcedVariation' do
      project_instance.set_forced_variation('test_experiment','test_user','variation')
      expect(project_instance.get_forced_variation('test_experiment','test_user')). to eq('variation')
    end

  end
end<|MERGE_RESOLUTION|>--- conflicted
+++ resolved
@@ -121,10 +121,7 @@
     before(:example) do
       allow(Time).to receive(:now).and_return(time_now)
       allow(SecureRandom).to receive(:uuid).and_return('a68cf1ad-0393-4e18-af87-efe8f01a7c9c');
-<<<<<<< HEAD
-
-=======
->>>>>>> 34fbd4d9
+
       @expected_activate_params = {
         account_id: '12001',
         project_id: '111001',
@@ -275,7 +272,7 @@
        instance_of(Optimizely::Event)
       )
       project_instance.activate('test_experiment', 'test_user')
-      
+
       expect(spy_logger).to have_received(:log).once.with(Logger::INFO, include("Dispatching impression event to" \
                                                                                 " URL #{impression_log_url} with params #{params}"))
     end
@@ -292,7 +289,7 @@
       expect { project_instance.activate('test_experiment', 'test_user', 'invalid') }
              .to raise_error(Optimizely::InvalidAttributeFormatError)
     end
-    
+
     it 'should override the audience check if the user is whitelisted to a specific variation' do
       params = @expected_activate_params
       params[:visitors][0][:visitor_id] = 'forced_audience_user'
@@ -369,7 +366,7 @@
       project_instance.track('test_event', 'test_user')
       expect(project_instance.event_dispatcher).to have_received(:dispatch_event).with(Optimizely::Event.new(:post, conversion_log_url, params, post_headers)).once
     end
-    
+
     it 'should properly track an event by calling dispatch_event with right params after forced variation' do
       params = @expected_track_event_params
       params[:visitors][0][:snapshots][0][:decisions][0][:variation_id] = '111129'
@@ -695,14 +692,14 @@
           variation_to_return,
           Optimizely::DecisionService::DECISION_SOURCE_EXPERIMENT
       )
-      
+
       expect(project_instance.notification_center).to receive(:send_notifications)
       .with(
         Optimizely::NotificationCenter::NOTIFICATION_TYPES[:ACTIVATE],
         experiment_to_return, 'test_user', nil, variation_to_return,
         instance_of(Optimizely::Event)
       )
-      
+
       allow(project_instance.decision_service).to receive(:get_variation_for_feature).and_return(decision_to_return)
 
       expected_params = @expected_bucketed_params
