#
#    Copyright 2016-2017, Optimizely and contributors
#
#    Licensed under the Apache License, Version 2.0 (the "License");
#    you may not use this file except in compliance with the License.
#    You may obtain a copy of the License at
#
#        http://www.apache.org/licenses/LICENSE-2.0
#
#    Unless required by applicable law or agreed to in writing, software
#    distributed under the License is distributed on an "AS IS" BASIS,
#    WITHOUT WARRANTIES OR CONDITIONS OF ANY KIND, either express or implied.
#    See the License for the specific language governing permissions and
#    limitations under the License.
#
require 'spec_helper'
require 'optimizely'
require 'optimizely/audience'
require 'optimizely/helpers/validator'
require 'optimizely/exceptions'
require 'optimizely/version'

describe 'Optimizely' do
  let(:config_body) { OptimizelySpec::VALID_CONFIG_BODY }
  let(:config_body_JSON) { OptimizelySpec::VALID_CONFIG_BODY_JSON }
  let(:config_body_invalid_JSON) { OptimizelySpec::INVALID_CONFIG_BODY_JSON }
  let(:error_handler) { Optimizely::RaiseErrorHandler.new }
  let(:spy_logger) { spy('logger') }
  let(:version) { Optimizely::VERSION }
  let(:impression_log_url) { 'https://logx.optimizely.com/v1/events' }
  let(:conversion_log_url) { 'https://logx.optimizely.com/v1/events' }
  let(:project_instance) { Optimizely::Project.new(config_body_JSON, nil, spy_logger, error_handler) }
  let(:time_now) { Time.now }
  let(:post_headers) { { 'Content-Type' => 'application/json' } }

  it 'has a version number' do
    expect(Optimizely::VERSION).not_to be_nil
  end

  it 'has engine value' do
    expect(Optimizely::CLIENT_ENGINE).not_to be_nil
  end

  describe '.initialize' do
    it 'should take in a custom logger when instantiating Project class' do
      class CustomLogger
        def log(log_message)
          log_message
        end
      end

      logger = CustomLogger.new
      instance_with_logger = Optimizely::Project.new(config_body_JSON, nil, logger)
      expect(instance_with_logger.logger.log('test_message')).to eq('test_message')
    end

    it 'should take in a custom error handler when instantiating Project class' do
      class CustomErrorHandler
        def handle_error(error)
          error
        end
      end

      error_handler = CustomErrorHandler.new
      instance_with_error_handler = Optimizely::Project.new(config_body_JSON, nil, nil, error_handler)
      expect(instance_with_error_handler.error_handler.handle_error('test_message')). to eq('test_message')
    end

    it 'should log an error when given a datafile that does not conform to the schema' do
      expect_any_instance_of(Optimizely::SimpleLogger).to receive(:log).once.with(Logger::ERROR, 'Provided datafile is in an invalid format.')
      Optimizely::Project.new('{"foo": "bar"}')
    end

    it 'should log an error when given an invalid logger' do
      expect_any_instance_of(Optimizely::SimpleLogger).to receive(:log).once.with(Logger::ERROR, 'Provided logger is in an invalid format.')

      class InvalidLogger; end
      Optimizely::Project.new(config_body_JSON, nil, InvalidLogger.new)
    end

    it 'should log an error when given an invalid event_dispatcher' do
      expect_any_instance_of(Optimizely::SimpleLogger).to receive(:log).once.with(Logger::ERROR, 'Provided event_dispatcher is in an invalid format.')

      class InvalidEventDispatcher; end
      Optimizely::Project.new(config_body_JSON, InvalidEventDispatcher.new)
    end

    it 'should log an error when given an invalid error_handler' do
      expect_any_instance_of(Optimizely::SimpleLogger).to receive(:log).once.with(Logger::ERROR, 'Provided error_handler is in an invalid format.')

      class InvalidErrorHandler; end
      Optimizely::Project.new(config_body_JSON, nil, nil, InvalidErrorHandler.new)
    end

    it 'should not validate the JSON schema of the datafile when skip_json_validation is true' do
      expect(Optimizely::Helpers::Validator).not_to receive(:datafile_valid?)

      Optimizely::Project.new(config_body_JSON, nil, nil, nil, true)
    end

    it 'should log an error when provided a datafile that is not JSON and skip_json_validation is true' do
      expect_any_instance_of(Optimizely::SimpleLogger).to receive(:log).once.with(Logger::ERROR, 'Provided datafile is in an invalid format.')

      Optimizely::Project.new('this is not JSON', nil, nil, nil, true)
    end

    it 'should log an error when provided an invalid JSON datafile and skip_json_validation is true' do
      expect_any_instance_of(Optimizely::SimpleLogger).to receive(:log).once.with(Logger::ERROR, 'Provided datafile is in an invalid format.')

      Optimizely::Project.new('{"foo": "bar"}', nil, nil, nil, true)
    end

    it 'should log an error when provided a datafile of unsupported version' do
      expect_any_instance_of(Optimizely::SimpleLogger).to receive(:log).once.with(Logger::ERROR, 'Provided datafile is an unsupported version. Please use SDK version 1.1.2 or earlier for datafile version 1.')

      Optimizely::Project.new(config_body_invalid_JSON, nil, nil, nil, true)
    end
  end

  describe '#activate' do
    before(:example) do
      allow(Time).to receive(:now).and_return(time_now)
      allow(SecureRandom).to receive(:uuid).and_return('a68cf1ad-0393-4e18-af87-efe8f01a7c9c');
      @expected_activate_params = {
        account_id: '12001',
        project_id: '111001',
        visitors: [{
          attributes: [],
          snapshots: [{
            decisions: [{
              campaign_id: '1',
              experiment_id: '111127',
              variation_id: '111128'
            }],
            events: [{
              entity_id: '1',
              timestamp: (time_now.to_f * 1000).to_i,
              key: 'campaign_activated',
              uuid: 'a68cf1ad-0393-4e18-af87-efe8f01a7c9c'
            }]
          }],
          visitor_id: 'test_user'
        }],
        anonymize_ip: false,
        revision: '42',
        client_name: Optimizely::CLIENT_ENGINE,
        client_version: Optimizely::VERSION
      }
    end

    it 'should properly activate a user, invoke Event object with right params, and return variation' do
      params = @expected_activate_params

      variation_to_return = project_instance.config.get_variation_from_id('test_experiment', '111128')
      allow(project_instance.decision_service.bucketer).to receive(:bucket).and_return(variation_to_return)
      allow(project_instance.event_dispatcher).to receive(:dispatch_event).with(instance_of(Optimizely::Event))
      allow(project_instance.config).to receive(:get_audience_ids_for_experiment)
                                       .with('test_experiment')
                                       .and_return([])

      stub_request(:post, impression_log_url).with(:query => params)

      expect(project_instance.activate('test_experiment', 'test_user')).to eq('control')
      expect(project_instance.event_dispatcher).to have_received(:dispatch_event).with(Optimizely::Event.new(:post, impression_log_url, params, post_headers)).once
      expect(project_instance.decision_service.bucketer).to have_received(:bucket).once
    end

    it 'should properly activate a user, invoke Event object with right params, and return variation after a forced variation call' do
      params = @expected_activate_params

      project_instance.config.set_forced_variation('test_experiment','test_user','control')
      variation_to_return = project_instance.config.get_forced_variation('test_experiment','test_user')
      allow(project_instance.decision_service.bucketer).to receive(:bucket).and_return(variation_to_return)
      allow(project_instance.event_dispatcher).to receive(:dispatch_event).with(instance_of(Optimizely::Event))
      allow(project_instance.config).to receive(:get_audience_ids_for_experiment)
                                       .with('test_experiment')
                                       .and_return([])

      stub_request(:post, impression_log_url).with(:query => params)

      expect(project_instance.activate('test_experiment', 'test_user')).to eq('control')
      expect(project_instance.event_dispatcher).to have_received(:dispatch_event).with(Optimizely::Event.new(:post, impression_log_url, params, post_headers)).once
    end

    it 'should properly activate a user, (with attributes provided) when there is an audience match' do
      params = @expected_activate_params
      params[:visitors][0][:attributes] = [{
        entity_id: '111094',
        key: 'browser_type',
        type: 'custom',
        value: 'firefox',
      }]
      params[:visitors][0][:snapshots][0][:decisions] = [{
        campaign_id: '3',
        experiment_id: '122227',
        variation_id: '122228'
      }]
      params[:visitors][0][:snapshots][0][:events][0][:entity_id] = '3'

      variation_to_return = project_instance.config.get_variation_from_id('test_experiment_with_audience', '122228')
      allow(project_instance.decision_service.bucketer).to receive(:bucket).and_return(variation_to_return)
      allow(project_instance.event_dispatcher).to receive(:dispatch_event).with(instance_of(Optimizely::Event))

      expect(project_instance.activate('test_experiment_with_audience', 'test_user', 'browser_type' => 'firefox'))
        .to eq('control_with_audience')
      expect(project_instance.event_dispatcher).to have_received(:dispatch_event).with(Optimizely::Event.new(:post, impression_log_url, params, post_headers)).once
      expect(project_instance.decision_service.bucketer).to have_received(:bucket).once
    end

    it 'should properly activate a user, (with attributes provided) when there is an audience match after a force variation call' do
      params = @expected_activate_params
      params[:visitors][0][:attributes] = [{
        entity_id: '111094',
        key: 'browser_type',
        type: 'custom',
        value: 'firefox',
      }]
      params[:visitors][0][:snapshots][0][:decisions] = [{
        campaign_id: '3',
        experiment_id: '122227',
        variation_id: '122229'
      }]
      params[:visitors][0][:snapshots][0][:events][0][:entity_id] = '3'

      project_instance.config.set_forced_variation('test_experiment_with_audience','test_user','variation_with_audience')
      variation_to_return = project_instance.config.get_forced_variation('test_experiment','test_user')
      allow(project_instance.decision_service.bucketer).to receive(:bucket).and_return(variation_to_return)
      allow(project_instance.event_dispatcher).to receive(:dispatch_event).with(instance_of(Optimizely::Event))

      expect(project_instance.activate('test_experiment_with_audience', 'test_user', 'browser_type' => 'firefox'))
        .to eq('variation_with_audience')
      expect(project_instance.event_dispatcher).to have_received(:dispatch_event).with(Optimizely::Event.new(:post, impression_log_url, params, post_headers)).once
    end

    it 'should return nil when experiment status is not "Running"' do
      expect(project_instance.activate('test_experiment_not_started', 'test_user')).to eq(nil)
    end

    it 'should return nil when audience conditions do not match' do
      user_attributes = {'browser_type' => 'chrome'}
      expect(project_instance.activate('test_experiment_with_audience', 'test_user', user_attributes)).to eq(nil)
    end

    it 'should return nil when attributes are invalid' do
      allow(project_instance).to receive(:attributes_valid?).and_return(false)
      expect(project_instance.activate('test_experiment_with_audience', 'test_user2', 'invalid')).to eq(nil)
      expect(spy_logger).to have_received(:log).once.with(Logger::INFO, "Not activating user 'test_user2'.")
    end

    it 'should return nil when user is in no variation' do
      allow(project_instance.event_dispatcher).to receive(:dispatch_event)
      allow(project_instance.decision_service.bucketer).to receive(:bucket).and_return(nil)

      expect(project_instance.activate('test_experiment', 'test_user')).to eq(nil)
      expect(spy_logger).to have_received(:log).once.with(Logger::INFO, "Not activating user 'test_user'.")
      expect(project_instance.event_dispatcher).to_not have_received(:dispatch_event)
    end

    it 'should log and send activate notification when an impression event is dispatched' do
      params = @expected_activate_params
      variation_to_return = project_instance.config.get_variation_from_id('test_experiment', '111128')
      allow(project_instance.decision_service.bucketer).to receive(:bucket).and_return(variation_to_return)
      allow(project_instance.event_dispatcher).to receive(:dispatch_event).with(instance_of(Optimizely::Event))
      allow(project_instance.config).to receive(:get_audience_ids_for_experiment)
                                        .with('test_experiment')
                                        .and_return([])
      experiment = project_instance.config.get_experiment_from_key('test_experiment')
      expect(project_instance.notification_center).to receive(:fire_notifications).with(
       Optimizely::NotificationCenter::NOTIFICATION_TYPES[:ACTIVATE],
       experiment,'test_user',nil,variation_to_return,
       instance_of(Optimizely::Event)
      )
      project_instance.activate('test_experiment', 'test_user')
      
      expect(spy_logger).to have_received(:log).once.with(Logger::INFO, include("Dispatching impression event to" \
                                                                                " URL #{impression_log_url} with params #{params}"))
    end

    it 'should log when an exception has occurred during dispatching the impression event' do
      variation_to_return = project_instance.config.get_variation_from_id('test_experiment', '111128')
      allow(project_instance.decision_service.bucketer).to receive(:bucket).and_return(variation_to_return)
      allow(project_instance.event_dispatcher).to receive(:dispatch_event).with(any_args).and_raise(RuntimeError)
      project_instance.activate('test_experiment', 'test_user')
      expect(spy_logger).to have_received(:log).once.with(Logger::ERROR, "Unable to dispatch impression event. Error: RuntimeError")
    end

    it 'should raise an exception when called with invalid attributes' do
      expect { project_instance.activate('test_experiment', 'test_user', 'invalid') }
             .to raise_error(Optimizely::InvalidAttributeFormatError)
    end
    
    it 'should override the audience check if the user is whitelisted to a specific variation' do
      params = @expected_activate_params
      params[:visitors][0][:visitor_id] = 'forced_audience_user'
      params[:visitors][0][:attributes] = [{
        entity_id: '111094',
        key: 'browser_type',
        type: 'custom',
        value: 'wrong_browser',
      }]
      params[:visitors][0][:snapshots][0][:decisions] = [{
        campaign_id: '3',
        experiment_id: '122227',
        variation_id: '122229'
      }]
      params[:visitors][0][:snapshots][0][:events][0][:entity_id] = '3'

      allow(project_instance.event_dispatcher).to receive(:dispatch_event).with(instance_of(Optimizely::Event))
      allow(Optimizely::Audience).to receive(:user_in_experiment?)

      expect(project_instance.activate('test_experiment_with_audience', 'forced_audience_user', 'browser_type' => 'wrong_browser'))
        .to eq('variation_with_audience')
      expect(project_instance.event_dispatcher).to have_received(:dispatch_event).with(Optimizely::Event.new(:post, impression_log_url, params, post_headers)).once
      expect(Optimizely::Audience).to_not have_received(:user_in_experiment?)
    end

    it 'should log an error when called with an invalid Project object' do
      logger = double('logger')
      allow(logger).to receive(:log)
      allow(Optimizely::SimpleLogger).to receive(:new) { logger }
      expect(logger).to receive(:log).with(Logger::ERROR, 'Provided datafile is in an invalid format.')
      expect(logger).to receive(:log).with(Logger::ERROR, 'Provided datafile is in an invalid format. Aborting activate.')

      invalid_project = Optimizely::Project.new('invalid')
      invalid_project.activate('test_exp', 'test_user')
    end
  end

  describe '#track' do
    before(:example) do
      allow(Time).to receive(:now).and_return(time_now)
      allow(SecureRandom).to receive(:uuid).and_return('a68cf1ad-0393-4e18-af87-efe8f01a7c9c');
      
      @expected_track_event_params = {
        account_id: '12001',
        project_id: '111001',
        visitors: [{
          attributes: [],
          snapshots: [{
            decisions: [{
              campaign_id: '1',
              experiment_id: '111127',
              variation_id: '111128'
            }],
            events: [{
              entity_id: '111095',
              timestamp: (time_now.to_f * 1000).to_i,
              uuid: 'a68cf1ad-0393-4e18-af87-efe8f01a7c9c',
              key: 'test_event'
            }]
          }],
          visitor_id: 'test_user'
        }],
        anonymize_ip: false,
        revision: '42',
        client_name: Optimizely::CLIENT_ENGINE,
        client_version: Optimizely::VERSION
      }
    end

    it 'should properly track an event by calling dispatch_event with right params' do
      params = @expected_track_event_params

      allow(project_instance.event_dispatcher).to receive(:dispatch_event).with(instance_of(Optimizely::Event))
      project_instance.track('test_event', 'test_user')
      expect(project_instance.event_dispatcher).to have_received(:dispatch_event).with(Optimizely::Event.new(:post, conversion_log_url, params, post_headers)).once
    end
    
    it 'should properly track an event by calling dispatch_event with right params after forced variation' do
      params = @expected_track_event_params
      params[:visitors][0][:snapshots][0][:decisions][0][:variation_id] = '111129'

      project_instance.config.set_forced_variation('test_experiment','test_user','variation')
      allow(project_instance.event_dispatcher).to receive(:dispatch_event).with(instance_of(Optimizely::Event))
      project_instance.track('test_event', 'test_user')
      expect(project_instance.event_dispatcher).to have_received(:dispatch_event).with(Optimizely::Event.new(:post, conversion_log_url, params, post_headers)).once
    end

    it 'should log a message if an exception has occurred during dispatching of the event' do
      allow(project_instance.event_dispatcher).to receive(:dispatch_event).with(any_args).and_raise(RuntimeError)
      project_instance.track('test_event', 'test_user')
      expect(spy_logger).to have_received(:log).once.with(Logger::ERROR, "Unable to dispatch conversion event. Error: RuntimeError")
    end

    it 'should send track notification and properly track an event by calling dispatch_event with right params with revenue provided' do
      params = @expected_track_event_params
      params[:visitors][0][:snapshots][0][:events][0].merge!({
        revenue: 42,
        tags: {'revenue' => 42}
      })
      allow(project_instance.event_dispatcher).to receive(:dispatch_event).with(instance_of(Optimizely::Event))
      conversion_event = Optimizely::Event.new(:post, conversion_log_url, params, post_headers)
      expect(project_instance.notification_center).to receive(:fire_notifications)
       .with(
        Optimizely::NotificationCenter::NOTIFICATION_TYPES[:TRACK],
        'test_event','test_user', nil, {'revenue' => 42}, conversion_event
       ).once
      project_instance.track('test_event', 'test_user', nil, {'revenue' => 42})
      expect(project_instance.event_dispatcher).to have_received(:dispatch_event).with(Optimizely::Event.new(:post, conversion_log_url, params, post_headers)).once
    end

    it 'should properly track an event by calling dispatch_event with right params with deprecated revenue provided' do
      params = @expected_track_event_params
      params[:visitors][0][:snapshots][0][:events][0].merge!({
        revenue: 42,
        tags: {'revenue' => 42}
      })

      allow(project_instance.event_dispatcher).to receive(:dispatch_event).with(instance_of(Optimizely::Event))
      project_instance.track('test_event', 'test_user', nil, 42)
      expect(project_instance.event_dispatcher).to have_received(:dispatch_event).with(Optimizely::Event.new(:post, conversion_log_url, params, post_headers)).once
      expect(spy_logger).to have_received(:log).once.with(Logger::WARN, 'Event value is deprecated in track call. Use event tags to pass in revenue value instead.')
    end

    it 'should properly track an event by calling dispatch_event with right params with attributes provided' do
      params = @expected_track_event_params
      params[:visitors][0][:attributes] = [{
        entity_id: '111094',
        key: 'browser_type',
        type: 'custom',
        value: 'firefox',
      }]
      params[:visitors][0][:snapshots][0][:decisions] = [{
        campaign_id: '3',
        experiment_id: '122227',
        variation_id: '122228'
      }]
      params[:visitors][0][:snapshots][0][:events][0][:entity_id] = '111097'
      params[:visitors][0][:snapshots][0][:events][0][:key] = 'test_event_with_audience'

      allow(project_instance.event_dispatcher).to receive(:dispatch_event).with(instance_of(Optimizely::Event))
      project_instance.track('test_event_with_audience', 'test_user', 'browser_type' => 'firefox')
      expect(project_instance.event_dispatcher).to have_received(:dispatch_event).with(Optimizely::Event.new(:post, conversion_log_url, params, post_headers)).once
    end

    it 'should not call dispatch_event when tracking an event for which audience conditions do not match' do
      allow(project_instance.event_dispatcher).to receive(:dispatch_event)
      project_instance.track('test_event_with_audience', 'test_user', 'browser_type' => 'cyberdog')
      expect(project_instance.event_dispatcher).to_not have_received(:dispatch_event)
    end

    it 'should not call dispatch_event when tracking an event for which the experiment is not running' do
      allow(project_instance.event_dispatcher).to receive(:dispatch_event)
      project_instance.track('test_event_not_running', 'test_user')
      expect(project_instance.event_dispatcher).to_not have_received(:dispatch_event)
    end

    it 'should log when a conversion event is dispatched' do
      params = @expected_track_event_params
      params[:visitors][0][:snapshots][0][:events][0].merge!({
        revenue: 42,
        tags: {'revenue' => 42}
      })

      allow(project_instance.event_dispatcher).to receive(:dispatch_event).with(instance_of(Optimizely::Event))
      project_instance.track('test_event', 'test_user', nil, {'revenue' => 42})
      expect(spy_logger).to have_received(:log).with(Logger::INFO, include("Dispatching conversion event to" \
                                                                                " URL #{conversion_log_url} with params #{params}"))
    end

    it 'should raise an exception when called with attributes in an invalid format' do
      expect { project_instance.track('test_event', 'test_user', 'invalid') }
             .to raise_error(Optimizely::InvalidAttributeFormatError)
    end

    it 'should return false when called with attributes in an invalid format' do
      expect(project_instance.error_handler).to receive(:handle_error).with(any_args).once.and_return(nil)
      project_instance.track('test_event', 'test_user', 'invalid')
    end

    it 'should raise an exception when called with event tags in an invalid format' do
      expect { project_instance.track('test_event', 'test_user', nil, 'invalid_tags') }
             .to raise_error(Optimizely::InvalidEventTagFormatError)
    end

    it 'should return false when called with event tags in an invalid format' do
      expect(project_instance.error_handler).to receive(:handle_error).with(any_args).once.and_return(nil)
      project_instance.track('test_event', 'test_user', nil, 'invalid_tags')
    end


    it 'should return nil and not call dispatch_event for an invalid event' do
      allow(project_instance.event_dispatcher).to receive(:dispatch_event)

      expect { project_instance.track('invalid_event', 'test_user') }.to raise_error(Optimizely::InvalidEventError)
      expect(project_instance.event_dispatcher).to_not have_received(:dispatch_event)
    end

    it 'should return nil and not call dispatch_event if experiment_ids list is empty' do
      allow(project_instance.config).to receive(:get_experiment_ids_for_event).with(any_args).and_return([])
      allow(project_instance.event_dispatcher).to receive(:dispatch_event)

      expect(project_instance.track('invalid_event', 'test_user')).to eq(nil)
      expect(project_instance.event_dispatcher).to_not have_received(:dispatch_event)
      expect(spy_logger).to have_received(:log).with(Logger::INFO, "Not tracking user 'test_user'.")
    end

    it 'should override the audience check if the user is whitelisted to a specific variation' do
      params = @expected_track_event_params
      params[:visitors][0][:visitor_id] = 'forced_audience_user'
      params[:visitors][0][:attributes] = [{
        entity_id: '111094',
        key: 'browser_type',
        type: 'custom',
        value: 'wrong_browser',
      }]
      params[:visitors][0][:snapshots][0][:decisions] = [{
        campaign_id: '3',
        experiment_id: '122227',
        variation_id: '122229'
      }]
      params[:visitors][0][:snapshots][0][:events][0][:entity_id] = '111097'
      params[:visitors][0][:snapshots][0][:events][0][:key] = 'test_event_with_audience'

      allow(project_instance.event_dispatcher).to receive(:dispatch_event).with(instance_of(Optimizely::Event))
      allow(Optimizely::Audience).to receive(:user_in_experiment?)

      project_instance.track('test_event_with_audience', 'forced_audience_user', 'browser_type' => 'wrong_browser')
      expect(Optimizely::Audience).to_not have_received(:user_in_experiment?)
      expect(project_instance.event_dispatcher).to have_received(:dispatch_event).with(Optimizely::Event.new(:post, conversion_log_url, params, post_headers)).once
    end

    it 'should log an error when called with an invalid Project object' do
      logger = double('logger')
      allow(logger).to receive(:log)
      allow(Optimizely::SimpleLogger).to receive(:new) { logger }
      expect(logger).to receive(:log).with(Logger::ERROR, 'Provided datafile is in an invalid format.')
      expect(logger).to receive(:log).with(Logger::ERROR, 'Provided datafile is in an invalid format. Aborting track.')

      invalid_project = Optimizely::Project.new('invalid')
      invalid_project.track('test_event', 'test_user')
    end
  end

  describe '#get_variation' do
    it 'should have get_variation return expected variation when there are no audiences' do
      expect(project_instance.get_variation('test_experiment', 'test_user'))
             .to eq(config_body['experiments'][0]['variations'][0]['key'])
    end

    it 'should have get_variation return expected variation with bucketing id attribute when there are no audiences' do
      expect(project_instance.get_variation('test_experiment', 'test_user',nil))
            .to eq(config_body['experiments'][0]['variations'][0]['key'])
    end

    it 'should have get_variation return expected variation when audience conditions match' do
      user_attributes = {'browser_type' => 'firefox'}
      expect(project_instance.get_variation('test_experiment_with_audience', 'test_user', user_attributes))
             .to eq('control_with_audience')
    end
    
    it 'should have get_variation return expected variation with bucketing id attribute when audience conditions match' do
      user_attributes = {
        'browser_type' => 'firefox',
        OptimizelySpec::RESERVED_ATTRIBUTE_KEY_BUCKETING_ID => 'pid'
      } 
      expect(project_instance.get_variation('test_experiment_with_audience', 'test_user', user_attributes))
            .to eq('control_with_audience')
    end    

    it 'should have get_variation return nil when attributes are invalid' do
      allow(project_instance).to receive(:attributes_valid?).and_return(false)
      expect(project_instance.get_variation('test_experiment_with_audience', 'test_user', 'invalid')).to eq(nil)
      expect(spy_logger).to have_received(:log).once.with(Logger::INFO, "Not activating user 'test_user.")
    end

    it 'should have get_variation return nil when audience conditions do not match' do
      user_attributes = {'browser_type' => 'chrome'}
      expect(project_instance.get_variation('test_experiment_with_audience', 'test_user', user_attributes))
             .to eq(nil)
    end

    it 'should have get_variation return nil with bucketing id attribute when audience conditions do not match' do
      user_attributes = {'browser_type' => 'chrome',
        OptimizelySpec::RESERVED_ATTRIBUTE_KEY_BUCKETING_ID => 'pid'
      }
      expect(project_instance.get_variation('test_experiment_with_audience', 'test_user', user_attributes))
      .to eq(nil)
    end

    it 'should have get_variation return nil when experiment is not Running' do
      expect(project_instance.get_variation('test_experiment_not_started', 'test_user')).to eq(nil)
    end

    it 'should have get_variation return nil with bucketing id attribute when experiment is not Running' do
      user_attributes = {
        'browser_type' => 'firefox',
        OptimizelySpec::RESERVED_ATTRIBUTE_KEY_BUCKETING_ID => 'pid'
      } 
      expect(project_instance.get_variation('test_experiment_not_started', 'test_user',user_attributes)).to eq(nil)
    end

    it 'should raise an exception when called with invalid attributes' do
      expect { project_instance.get_variation('test_experiment', 'test_user', 'invalid') }
             .to raise_error(Optimizely::InvalidAttributeFormatError)
    end

    it 'should override the audience check if the user is whitelisted to a specific variation' do
      allow(Optimizely::Audience).to receive(:user_in_experiment?)

      expect(project_instance.get_variation('test_experiment_with_audience', 'forced_audience_user', 'browser_type' => 'wrong_browser'))
        .to eq('variation_with_audience')
      expect(Optimizely::Audience).to_not have_received(:user_in_experiment?)
    end

    it 'should log an error when called with an invalid Project object' do
      logger = double('logger')
      allow(logger).to receive(:log)
      allow(Optimizely::SimpleLogger).to receive(:new) { logger }
      expect(logger).to receive(:log).with(Logger::ERROR, 'Provided datafile is in an invalid format.')
      expect(logger).to receive(:log).with(Logger::ERROR, 'Provided datafile is in an invalid format. Aborting get_variation.')

      invalid_project = Optimizely::Project.new('invalid')
      invalid_project.get_variation('test_exp', 'test_user')
    end
  end

  describe '#is_feature_enabled' do
    before(:example) do
      allow(Time).to receive(:now).and_return(time_now)
      allow(SecureRandom).to receive(:uuid).and_return('a68cf1ad-0393-4e18-af87-efe8f01a7c9c');

      @expected_bucketed_params = {
        account_id: '12001',
        project_id: '111001',
        visitors: [{
          attributes: [],
          snapshots: [{
            decisions: [{
              campaign_id: '4',
              experiment_id: '122230',
              variation_id: '122231'
            }],
            events: [{
              entity_id: '4',
              timestamp: (time_now.to_f * 1000).to_i,
              key: 'campaign_activated',
              uuid: 'a68cf1ad-0393-4e18-af87-efe8f01a7c9c'
            }]
          }],
          visitor_id: 'test_user'
        }],
        anonymize_ip: false,
        revision: '42',
        client_name: Optimizely::CLIENT_ENGINE,
        client_version: Optimizely::VERSION
      }
    end

    it 'should return nil when called with invalid project config' do
      invalid_project = Optimizely::Project.new('invalid',nil,spy_logger)
      expect(invalid_project.is_feature_enabled('totally_invalid_feature_key', 'test_user')).to be nil
      
    end
    
    it 'should return false when the feature flag key is invalid' do
      expect(project_instance.is_feature_enabled('totally_invalid_feature_key', 'test_user')).to be false
      expect(spy_logger).to have_received(:log).once.with(Logger::ERROR, "Feature flag key 'totally_invalid_feature_key' is not in datafile.")
      expect(spy_logger).to have_received(:log).once.with(Logger::ERROR, "No feature flag was found for key 'totally_invalid_feature_key'.")
    end

    it 'should return false when the user is not bucketed into any variation' do
      allow(project_instance.decision_service).to receive(:get_variation_for_feature).and_return(nil)

      expect(project_instance.is_feature_enabled('multi_variate_feature', 'test_user')).to be(false)
      expect(spy_logger).to have_received(:log).once.with(Logger::INFO, "Feature 'multi_variate_feature' is not enabled for user 'test_user'.")
    end

    it 'should send feature rollout notification return true but not send an impression if the user is not bucketed into a feature experiment' do
      experiment_to_return = config_body['rollouts'][0]['experiments'][0]
      variation_to_return = experiment_to_return['variations'][0]

      decision_to_return = Optimizely::DecisionService::Decision.new(
          experiment_to_return,
          variation_to_return,
          Optimizely::DecisionService::DECISION_SOURCE_ROLLOUT
      )
<<<<<<< HEAD

      audience = nil
      if experiment_to_return
        audience_id = experiment_to_return['audienceIds'][0]
        audience = project_instance.config.get_audience_from_id(audience_id)
      end

      expect(project_instance.notification_center).to receive(:fire_notifications)
      .with(
        Optimizely::NotificationCenter::NOTIFICATION_TYPES[:FEATURE_ROLLOUT],
       'boolean_single_variable_feature', 'test_user', nil, [audience]
      )
      
=======
>>>>>>> fc5731e6
      allow(project_instance.decision_service).to receive(:get_variation_for_feature).and_return(decision_to_return)

      expect(project_instance.is_feature_enabled('boolean_single_variable_feature', 'test_user')).to be true
      expect(spy_logger).to have_received(:log).once.with(Logger::DEBUG, "The user 'test_user' is not being experimented on in feature 'boolean_single_variable_feature'.")
      expect(spy_logger).to have_received(:log).once.with(Logger::INFO, "Feature 'boolean_single_variable_feature' is enabled for user 'test_user'.")
    end

    it 'should return true, send notifications and an impression if the user is bucketed into a feature experiment' do
      allow(project_instance.event_dispatcher).to receive(:dispatch_event).with(instance_of(Optimizely::Event))
      experiment_to_return = config_body['experiments'][3]
      variation_to_return = experiment_to_return['variations'][0]
      decision_to_return = Optimizely::DecisionService::Decision.new(
          experiment_to_return,
          variation_to_return,
          Optimizely::DecisionService::DECISION_SOURCE_EXPERIMENT
      )

<<<<<<< HEAD
      expect(project_instance.notification_center).to receive(:fire_notifications)
      .with(
        Optimizely::NotificationCenter::NOTIFICATION_TYPES[:FEATURE_EXPERIMENT],
        'multi_variate_feature', 'test_user', nil, experiment_to_return, variation_to_return
      )
      
      expect(project_instance.notification_center).to receive(:fire_notifications)
      .with(
        Optimizely::NotificationCenter::NOTIFICATION_TYPES[:ACTIVATE],
        experiment_to_return, 'test_user', nil, variation_to_return,
        instance_of(Optimizely::Event)
      )

=======
>>>>>>> fc5731e6
      allow(project_instance.decision_service).to receive(:get_variation_for_feature).and_return(decision_to_return)

      expected_params = @expected_bucketed_params

      expect(project_instance.is_feature_enabled('multi_variate_feature', 'test_user')).to be true
      expect(spy_logger).to have_received(:log).once.with(Logger::INFO, "Dispatching impression event to URL https://logx.optimizely.com/v1/events with params #{expected_params}.")
      expect(spy_logger).to have_received(:log).once.with(Logger::INFO, "Feature 'multi_variate_feature' is enabled for user 'test_user'.")
    end
  end

  describe '#get_feature_variable_string' do
    user_id = 'test_user'
    user_attributes = {}

    describe 'when the feature flag is enabled for the user' do
      describe 'and a variable usage instance is not found' do
        it 'should return the default variable value' do
          variation_to_return = project_instance.config.rollout_id_map['166661']['experiments'][0]['variations'][0]
          decision_to_return = {
            'experiment' => nil,
            'variation' => variation_to_return
          }
          allow(project_instance.decision_service).to receive(:get_variation_for_feature).and_return(decision_to_return)

          expect(project_instance.get_feature_variable_string('string_single_variable_feature', 'string_variable', user_id, user_attributes))
            .to eq('wingardium leviosa')
          expect(spy_logger).to have_received(:log).once
            .with(
              Logger::DEBUG,
              "Variable 'string_variable' is not used in variation '177775'. Returning the default variable value 'wingardium leviosa'."
            )
        end
      end

      describe 'and a variable usage instance is found' do
        describe 'and the variable type boolean is not a string' do
          it 'should log a warning' do
            variation_to_return = project_instance.config.rollout_id_map['166660']['experiments'][0]['variations'][0]
            decision_to_return = {
              'experiment' => nil,
              'variation' => variation_to_return
            }
            allow(project_instance.decision_service).to receive(:get_variation_for_feature).and_return(decision_to_return)

            expect(project_instance.get_feature_variable_string('boolean_single_variable_feature', 'boolean_variable', user_id, user_attributes))
              .to eq(nil)
<<<<<<< HEAD
=======

>>>>>>> fc5731e6
            expect(spy_logger).to have_received(:log).once
              .with(
                Logger::WARN,
                "Requested variable as type 'string' but variable 'boolean_variable' is of type 'boolean'."
              )
          end
        end

        describe 'and the variable type integer is not a string' do
          it 'should log a warning' do
            integer_feature = project_instance.config.feature_flag_key_map['integer_single_variable_feature']
            experiment_to_return = project_instance.config.experiment_id_map[integer_feature['experimentIds'][0]]
            variation_to_return = experiment_to_return['variations'][0]
            decision_to_return = {
                'experiment' => experiment_to_return,
                'variation' => variation_to_return
            }
            allow(project_instance.decision_service).to receive(:get_variation_for_feature).and_return(decision_to_return)

            expect(project_instance.get_feature_variable_string('integer_single_variable_feature', 'integer_variable', user_id, user_attributes))
              .to eq(nil)
<<<<<<< HEAD
=======

>>>>>>> fc5731e6
            expect(spy_logger).to have_received(:log).once
              .with(
                Logger::WARN,
                "Requested variable as type 'string' but variable 'integer_variable' is of type 'integer'."
              )
          end
        end

        it 'should return the variable value for the variation for the user is bucketed into' do
          experiment_to_return = project_instance.config.experiment_key_map['test_experiment_with_feature_rollout']
          variation_to_return = experiment_to_return['variations'][0]
          decision_to_return = {
            'experiment' => experiment_to_return,
            'variation' => variation_to_return
          }
          allow(project_instance.decision_service).to receive(:get_variation_for_feature).and_return(decision_to_return)

          expect(project_instance.get_feature_variable_string('string_single_variable_feature', 'string_variable', user_id, user_attributes))
            .to eq('cta_1')

          expect(spy_logger).to have_received(:log).once
          expect(spy_logger).to have_received(:log).once
            .with(
              Logger::INFO,
              "Got variable value 'cta_1' for variable 'string_variable' of feature flag 'string_single_variable_feature'."
            )
        end
      end
    end

    describe 'when the feature flag is not enabled for the user' do
      it 'should return the default variable value' do
        allow(project_instance.decision_service).to receive(:get_variation_for_feature).and_return(nil)

        expect(project_instance.get_feature_variable_string('string_single_variable_feature', 'string_variable', user_id, user_attributes))
          .to eq('wingardium leviosa')
        expect(spy_logger).to have_received(:log).once
        expect(spy_logger).to have_received(:log).once
          .with(
            Logger::INFO,
            "User 'test_user' was not bucketed into any variation for feature flag 'string_single_variable_feature'. Returning the default variable value 'wingardium leviosa'."
          )
      end
    end

    describe 'when the specified feature flag is invalid' do
      it 'should log an error message and return nil' do
        expect(project_instance.get_feature_variable_string('totally_invalid_feature_key', 'string_variable', user_id, user_attributes))
          .to eq(nil)
        expect(spy_logger).to have_received(:log).twice
        expect(spy_logger).to have_received(:log).once
          .with(
            Logger::ERROR,
            "Feature flag key 'totally_invalid_feature_key' is not in datafile."
          )
        expect(spy_logger).to have_received(:log).once
          .with(
            Logger::INFO,
            "No feature flag was found for key 'totally_invalid_feature_key'."
          )
      end
    end

    describe 'when the specified feature variable is invalid' do
      it 'should log an error message and return nil' do
        expect(project_instance.get_feature_variable_string('string_single_variable_feature', 'invalid_string_variable', user_id, user_attributes))
          .to eq(nil)
        expect(spy_logger).to have_received(:log).once
        expect(spy_logger).to have_received(:log).once
          .with(
            Logger::ERROR,
            "No feature variable was found for key 'invalid_string_variable' in feature flag 'string_single_variable_feature'."
          )
      end
    end
  end

  describe '#get_feature_variable_boolean' do
    user_id = 'test_user'
    user_attributes = {}

    it 'should return the variable value for the variation for the user is bucketed into' do
      boolean_feature = project_instance.config.feature_flag_key_map['boolean_single_variable_feature']
      rollout = project_instance.config.rollout_id_map[boolean_feature['rolloutId']]
      variation_to_return = rollout['experiments'][0]['variations'][0]
      decision_to_return = {
        'experiment' => nil,
        'variation' => variation_to_return
      }
      allow(project_instance.decision_service).to receive(:get_variation_for_feature).and_return(decision_to_return)

      expect(project_instance.get_feature_variable_boolean('boolean_single_variable_feature', 'boolean_variable', user_id, user_attributes))
        .to eq(true)

      expect(spy_logger).to have_received(:log).once
      expect(spy_logger).to have_received(:log).once
        .with(
          Logger::INFO,
          "Got variable value 'true' for variable 'boolean_variable' of feature flag 'boolean_single_variable_feature'."
        )
    end
  end

  describe '#get_feature_variable_double' do
    user_id = 'test_user'
    user_attributes = {}

    it 'should return the variable value for the variation for the user is bucketed into' do
      double_feature = project_instance.config.feature_flag_key_map['double_single_variable_feature']
      experiment_to_return = project_instance.config.experiment_id_map[double_feature['experimentIds'][0]]
      variation_to_return = experiment_to_return['variations'][0]
      decision_to_return = {
        'experiment' => experiment_to_return,
        'variation' => variation_to_return
      }

      allow(project_instance.decision_service).to receive(:get_variation_for_feature).and_return(decision_to_return)

      expect(project_instance.get_feature_variable_double('double_single_variable_feature', 'double_variable', user_id, user_attributes))
        .to eq(42.42)

      expect(spy_logger).to have_received(:log).once
      expect(spy_logger).to have_received(:log).once
        .with(
          Logger::INFO,
          "Got variable value '42.42' for variable 'double_variable' of feature flag 'double_single_variable_feature'."
        )
    end
  end

  describe '#get_feature_variable_integer' do
    user_id = 'test_user'
    user_attributes = {}

    it 'should return the variable value for the variation for the user is bucketed into' do
      integer_feature = project_instance.config.feature_flag_key_map['integer_single_variable_feature']
      experiment_to_return = project_instance.config.experiment_id_map[integer_feature['experimentIds'][0]]
      variation_to_return = experiment_to_return['variations'][0]
      decision_to_return = {
        'experiment' => experiment_to_return,
        'variation' => variation_to_return
      }

      allow(project_instance.decision_service).to receive(:get_variation_for_feature).and_return(decision_to_return)

      expect(project_instance.get_feature_variable_integer('integer_single_variable_feature', 'integer_variable', user_id, user_attributes))
        .to eq(42)

      expect(spy_logger).to have_received(:log).once
      expect(spy_logger).to have_received(:log).once
        .with(
          Logger::INFO,
          "Got variable value '42' for variable 'integer_variable' of feature flag 'integer_single_variable_feature'."
        )
    end
  end


  describe '#get_feature_variable_for_type with empty params' do
    user_id = 'test_user'
    user_attributes = {}

    it 'should return nil if feature_flag_key is nil' do

      expect(project_instance.get_feature_variable_integer(nil, 'integer_variable', user_id, user_attributes))
          .to eq(nil)
      expect(spy_logger).to have_received(:log).once.with(Logger::ERROR,"Feature flag key cannot be empty.")
    end

    it 'should return nil if variable_key is nil' do

      expect(project_instance.get_feature_variable_integer('integer_single_variable_feature', nil, user_id, user_attributes))
          .to eq(nil)
      expect(spy_logger).to have_received(:log).once.with(Logger::ERROR,"Variable key cannot be empty.")
    end

    it 'should return nil if user_id is nil' do

      expect(project_instance.get_feature_variable_integer('integer_single_variable_feature', 'integer_variable', nil, user_attributes))
          .to eq(nil)
      expect(spy_logger).to have_received(:log).once.with(Logger::ERROR,"User ID cannot be empty.")
    end
  end

  describe 'when forced variation is used' do
    # setForcedVariation on a paused experiment and then call getVariation.
    it 'should return null when getVariation is called on a paused experiment after setForcedVariation' do
      project_instance.set_forced_variation('test_experiment_not_started','test_user','control_not_started')
      expect(project_instance.get_variation('test_experiment_not_started','test_user')). to eq(nil)
    end

    # setForcedVariation on a running experiment and then call getVariation.
    it 'should return expected variation id  when getVariation is called on a running experiment after setForcedVariation' do
      project_instance.set_forced_variation('test_experiment','test_user','variation')
      expect(project_instance.get_variation('test_experiment','test_user')). to eq('variation')
    end

    # setForcedVariation on a whitelisted user on the variation that they are not forced into and then call getVariation on the user.
    it 'should return expected forced variation id  when getVariation is called on a running experiment after setForcedVariation is called on a whitelisted user' do
      project_instance.set_forced_variation('test_experiment','forced_user1','variation')
      expect(project_instance.get_variation('test_experiment','forced_user1')). to eq('variation')
    end

    # setForcedVariation on a running experiment with a previously set variation (different from the one set by setForcedVariation) and then call getVariation.
    it 'should return latest set variation when different variations are set on the same experiment' do
      project_instance.set_forced_variation('test_experiment','test_user','control')
      project_instance.set_forced_variation('test_experiment','test_user','variation')
      expect(project_instance.get_variation('test_experiment','test_user')). to eq('variation')
    end

    # setForcedVariation on a running experiment with audience enabled and then call getVariation on that same experiment with invalid attributes. 
    it 'should return nil when getVariation called on audience enabled running experiment with invalid attributes' do
      project_instance.set_forced_variation('test_experiment_with_audience','test_user','control_with_audience')
      expect { project_instance.get_variation('test_experiment_with_audience', 'test_user', 'invalid') }
             .to raise_error(Optimizely::InvalidAttributeFormatError)
    end

    # Adding this test case to cover this in code coverage. All test cases for getForceVariation are present in
    # project_config_spec.rb which test the get_force_variation method in project_config. The one in optimizely.rb
    # only calls the other one
    
    # getForceVariation on a running experiment after setforcevariation
    it 'should return expected variation id  when get_forced_variation is called on a running experiment after setForcedVariation' do
      project_instance.set_forced_variation('test_experiment','test_user','variation')
      expect(project_instance.get_forced_variation('test_experiment','test_user')). to eq('variation')
    end

  end
end<|MERGE_RESOLUTION|>--- conflicted
+++ resolved
@@ -675,8 +675,6 @@
           variation_to_return,
           Optimizely::DecisionService::DECISION_SOURCE_ROLLOUT
       )
-<<<<<<< HEAD
-
       audience = nil
       if experiment_to_return
         audience_id = experiment_to_return['audienceIds'][0]
@@ -689,8 +687,6 @@
        'boolean_single_variable_feature', 'test_user', nil, [audience]
       )
       
-=======
->>>>>>> fc5731e6
       allow(project_instance.decision_service).to receive(:get_variation_for_feature).and_return(decision_to_return)
 
       expect(project_instance.is_feature_enabled('boolean_single_variable_feature', 'test_user')).to be true
@@ -707,8 +703,7 @@
           variation_to_return,
           Optimizely::DecisionService::DECISION_SOURCE_EXPERIMENT
       )
-
-<<<<<<< HEAD
+      
       expect(project_instance.notification_center).to receive(:fire_notifications)
       .with(
         Optimizely::NotificationCenter::NOTIFICATION_TYPES[:FEATURE_EXPERIMENT],
@@ -721,9 +716,7 @@
         experiment_to_return, 'test_user', nil, variation_to_return,
         instance_of(Optimizely::Event)
       )
-
-=======
->>>>>>> fc5731e6
+      
       allow(project_instance.decision_service).to receive(:get_variation_for_feature).and_return(decision_to_return)
 
       expected_params = @expected_bucketed_params
@@ -770,10 +763,6 @@
 
             expect(project_instance.get_feature_variable_string('boolean_single_variable_feature', 'boolean_variable', user_id, user_attributes))
               .to eq(nil)
-<<<<<<< HEAD
-=======
-
->>>>>>> fc5731e6
             expect(spy_logger).to have_received(:log).once
               .with(
                 Logger::WARN,
@@ -795,10 +784,6 @@
 
             expect(project_instance.get_feature_variable_string('integer_single_variable_feature', 'integer_variable', user_id, user_attributes))
               .to eq(nil)
-<<<<<<< HEAD
-=======
-
->>>>>>> fc5731e6
             expect(spy_logger).to have_received(:log).once
               .with(
                 Logger::WARN,
