--- conflicted
+++ resolved
@@ -120,11 +120,7 @@
   describe '#activate' do
     before(:example) do
       allow(Time).to receive(:now).and_return(time_now)
-      allow(SecureRandom).to receive(:uuid).and_return('a68cf1ad-0393-4e18-af87-efe8f01a7c9c');
-<<<<<<< HEAD
-=======
-
->>>>>>> 3c932416
+      allow(SecureRandom).to receive(:uuid).and_return('a68cf1ad-0393-4e18-af87-efe8f01a7c9c')
       @expected_activate_params = {
         account_id: '12001',
         project_id: '111001',
@@ -275,11 +271,6 @@
        instance_of(Optimizely::Event)
       )
       project_instance.activate('test_experiment', 'test_user')
-<<<<<<< HEAD
-      
-=======
-
->>>>>>> 3c932416
       expect(spy_logger).to have_received(:log).once.with(Logger::INFO, include("Dispatching impression event to" \
                                                                                 " URL #{impression_log_url} with params #{params}"))
     end
@@ -603,11 +594,7 @@
       user_attributes = {
         'browser_type' => 'firefox',
         OptimizelySpec::RESERVED_ATTRIBUTE_KEY_BUCKETING_ID => 'pid'
-<<<<<<< HEAD
-      } 
-=======
       }
->>>>>>> 3c932416
       expect(project_instance.get_variation('test_experiment_not_started', 'test_user',user_attributes)).to eq(nil)
     end
 
@@ -712,22 +699,12 @@
           variation_to_return,
           Optimizely::DecisionService::DECISION_SOURCE_EXPERIMENT
       )
-<<<<<<< HEAD
-      
-=======
-
->>>>>>> 3c932416
       expect(project_instance.notification_center).to receive(:send_notifications)
       .with(
         Optimizely::NotificationCenter::NOTIFICATION_TYPES[:ACTIVATE],
         experiment_to_return, 'test_user', nil, variation_to_return,
         instance_of(Optimizely::Event)
       )
-<<<<<<< HEAD
-      
-=======
-
->>>>>>> 3c932416
       allow(project_instance.decision_service).to receive(:get_variation_for_feature).and_return(decision_to_return)
 
       expected_params = @expected_bucketed_params
