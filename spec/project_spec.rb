--- conflicted
+++ resolved
@@ -2853,11 +2853,8 @@
 
       expect(config_manager.stopped).to be false
       expect(event_processor.started).to be false
-<<<<<<< HEAD
-=======
       event_processor.start!
       expect(event_processor.started).to be true
->>>>>>> 80e86182
 
       project_instance.close
 
