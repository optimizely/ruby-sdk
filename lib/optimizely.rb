--- conflicted
+++ resolved
@@ -238,7 +238,6 @@
       nil
     end
 
-<<<<<<< HEAD
     # Determine whether a feature is enabled.
     # Sends an impression event if the user is bucketed into an experiment using the feature.
     #
@@ -251,19 +250,6 @@
     # @return [False] if the feature is not found.
 
     def is_feature_enabled(feature_flag_key, user_id, attributes = nil)
-=======
-    def is_feature_enabled(feature_flag_key, user_id, attributes = nil)
-      # Determine whether a feature is enabled.
-      # Sends an impression event if the user is bucketed into an experiment using the feature.
-      #
-      # feature_flag_key - String unique key of the feature.
-      # userId - String ID of the user.
-      # attributes - Hash representing visitor attributes and values which need to be recorded.
-      #
-      # Returns True if the feature is enabled.
-      #         False if the feature is disabled.
-      #         False if the feature is not found.
->>>>>>> 92f4efd0
       unless @is_valid
         @logger.log(Logger::ERROR, InvalidDatafileError.new('is_feature_enabled').message)
         return false
@@ -345,18 +331,12 @@
     # @return [String] the string variable value.
     # @return [nil] if the feature flag or variable are not found.
 
-<<<<<<< HEAD
     def get_feature_variable_string(feature_flag_key, variable_key, user_id, attributes = nil)
-=======
->>>>>>> 92f4efd0
       unless @is_valid
         @logger.log(Logger::ERROR, InvalidDatafileError.new('get_feature_variable_string').message)
         return nil
       end
-<<<<<<< HEAD
-=======
-
->>>>>>> 92f4efd0
+
       variable_value = get_feature_variable_for_type(
         feature_flag_key,
         variable_key,
@@ -378,18 +358,12 @@
     # @return [Boolean] the boolean variable value.
     # @return [nil] if the feature flag or variable are not found.
 
-<<<<<<< HEAD
     def get_feature_variable_boolean(feature_flag_key, variable_key, user_id, attributes = nil)
-=======
->>>>>>> 92f4efd0
       unless @is_valid
         @logger.log(Logger::ERROR, InvalidDatafileError.new('get_feature_variable_boolean').message)
         return nil
       end
-<<<<<<< HEAD
-=======
-
->>>>>>> 92f4efd0
+
       variable_value = get_feature_variable_for_type(
         feature_flag_key,
         variable_key,
@@ -411,18 +385,12 @@
     # @return [Boolean] the double variable value.
     # @return [nil] if the feature flag or variable are not found.
 
-<<<<<<< HEAD
     def get_feature_variable_double(feature_flag_key, variable_key, user_id, attributes = nil)
-=======
->>>>>>> 92f4efd0
       unless @is_valid
         @logger.log(Logger::ERROR, InvalidDatafileError.new('get_feature_variable_double').message)
         return nil
       end
-<<<<<<< HEAD
-=======
-
->>>>>>> 92f4efd0
+
       variable_value = get_feature_variable_for_type(
         feature_flag_key,
         variable_key,
@@ -444,18 +412,11 @@
     # @return [Integer] variable value.
     # @return [nil] if the feature flag or variable are not found.
 
-<<<<<<< HEAD
     def get_feature_variable_integer(feature_flag_key, variable_key, user_id, attributes = nil)
-=======
->>>>>>> 92f4efd0
       unless @is_valid
         @logger.log(Logger::ERROR, InvalidDatafileError.new('get_feature_variable_integer').message)
         return nil
       end
-<<<<<<< HEAD
-=======
-
->>>>>>> 92f4efd0
       variable_value = get_feature_variable_for_type(
         feature_flag_key,
         variable_key,
