--- conflicted
+++ resolved
@@ -150,30 +150,8 @@
           "The feature flag '#{feature_flag_key}' is not used in any experiments."
         )
         return nil
-<<<<<<< HEAD
-      else
-        # Evaluate each experiment and return the first bucketed experiment variation
-        feature_flag['experimentIds'].each do |experiment_id|
-          experiment = @config.experiment_id_map[experiment_id]
-          unless experiment
-            @config.logger.log(
-              Logger::DEBUG,
-              "Feature flag experiment with ID '#{experiment_id}' is not in the datafile."
-            )
-            return nil
-          end
-          experiment_key = experiment['key']
-          variation_id = get_variation(experiment_key, user_id, attributes)
-
-          next unless variation_id
-          variation = @config.variation_id_map[experiment_key][variation_id]
-          @config.logger.log(
-            Logger::INFO,
-            "The user '#{user_id}' is bucketed into experiment '#{experiment_key}' of feature '#{feature_flag_key}'."
-          )
-          return Decision.new(experiment, variation, DECISION_SOURCE_EXPERIMENT)
-=======
-      end
+      end
+
       # Evaluate each experiment and return the first bucketed experiment variation
       feature_flag['experimentIds'].each do |experiment_id|
         experiment = @config.experiment_id_map[experiment_id]
@@ -183,20 +161,20 @@
             "Feature flag experiment with ID '#{experiment_id}' is not in the datafile."
           )
           return nil
->>>>>>> 28da3af7
         end
+        
         experiment_key = experiment['key']
         variation_id = get_variation(experiment_key, user_id, attributes)
+
         next unless variation_id
         variation = @config.variation_id_map[experiment_key][variation_id]
-        @config.logger.log(Logger::INFO,
-                           "The user '#{user_id}' is bucketed into experiment '#{experiment_key}' of feature "\
-                           "'#{feature_flag_key}'.")
-        return {
-          'experiment' => experiment,
-          'variation' => variation
-        }
-      end
+        @config.logger.log(
+          Logger::INFO,
+          "The user '#{user_id}' is bucketed into experiment '#{experiment_key}' of feature '#{feature_flag_key}'."
+        )
+        return Decision.new(experiment, variation, DECISION_SOURCE_EXPERIMENT)
+      end
+      
       @config.logger.log(
         Logger::INFO,
         "The user '#{user_id}' is not bucketed into any of the experiments on the feature '#{feature_flag_key}'."
