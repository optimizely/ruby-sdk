#
#    Copyright 2017, Optimizely and contributors
#
#    Licensed under the Apache License, Version 2.0 (the "License");
#    you may not use this file except in compliance with the License.
#    You may obtain a copy of the License at
#
#        http://www.apache.org/licenses/LICENSE-2.0
#
#    Unless required by applicable law or agreed to in writing, software
#    distributed under the License is distributed on an "AS IS" BASIS,
#    WITHOUT WARRANTIES OR CONDITIONS OF ANY KIND, either express or implied.
#    See the License for the specific language governing permissions and
#    limitations under the License.
#
require_relative './bucketer'

module Optimizely

  RESERVED_ATTRIBUTE_KEY_BUCKETING_ID = "\$opt_bucketing_id".freeze

  class DecisionService
    # Optimizely's decision service that determines into which variation of an experiment a user will be allocated.
    #
    # The decision service contains all logic relating to how a user bucketing decisions is made.
    # This includes all of the following (in order):
    #
    # 1. Check experiment status
    # 2. Check forced bucketing
    # 3. Check whitelisting
    # 4. Check user profile service for past bucketing decisions (sticky bucketing)
    # 5. Check audience targeting
    # 6. Use Murmurhash3 to bucket the user

    attr_reader :bucketer
    attr_reader :config

    def initialize(config, user_profile_service = nil)
      @config = config
      @user_profile_service = user_profile_service
      @bucketer = Bucketer.new(@config)
    end

    def get_variation(experiment_key, user_id, attributes = nil)
      # Determines variation into which user will be bucketed.
      #
      # experiment_key - Experiment for which visitor variation needs to be determined
      # user_id - String ID for user
      # attributes - Hash representing user attributes
      #
      # Returns variation ID where visitor will be bucketed (nil if experiment is inactive or user does not meet audience conditions)

      # By default, the bucketing ID should be the user ID
      bucketing_id = get_bucketing_id(user_id, attributes)
      # Check to make sure experiment is active
      experiment = @config.get_experiment_from_key(experiment_key)
      if experiment.nil?
        return nil
      end

      experiment_id = experiment['id']
      unless @config.experiment_running?(experiment)
        @config.logger.log(Logger::INFO, "Experiment '#{experiment_key}' is not running.")
        return nil
      end

      # Check if a forced variation is set for the user
      forced_variation = @config.get_forced_variation(experiment_key, user_id)
      return forced_variation['id'] if forced_variation

      # Check if user is in a white-listed variation
      whitelisted_variation_id = get_whitelisted_variation_id(experiment_key, user_id)
      return whitelisted_variation_id if whitelisted_variation_id

      # Check for saved bucketing decisions
      user_profile = get_user_profile(user_id)
      saved_variation_id = get_saved_variation_id(experiment_id, user_profile)
      if saved_variation_id
        @config.logger.log(
          Logger::INFO,
          "Returning previously activated variation ID #{saved_variation_id} of experiment '#{experiment_key}' for user '#{user_id}' from user profile."
        )
        return saved_variation_id
      end

      # Check audience conditions
      unless Audience.user_in_experiment?(@config, experiment, attributes)
        @config.logger.log(
          Logger::INFO,
          "User '#{user_id}' does not meet the conditions to be in experiment '#{experiment_key}'."
        )
        return nil
      end

      # Bucket normally
      variation = @bucketer.bucket(experiment, bucketing_id, user_id)
      variation_id = variation ? variation['id'] : nil

      # Persist bucketing decision
      save_user_profile(user_profile, experiment_id, variation_id)
      variation_id
    end

    def get_variation_for_feature(feature_flag, user_id, attributes = nil)
      # Get the variation the user is bucketed into for the given FeatureFlag.
      #
      # feature_flag - The feature flag the user wants to access
      # user_id - String ID for the user
      # attributes - Hash representing user attributes
      #
      # Returns hash with the experiment and variation where visitor will be bucketed (nil if the user is not bucketed into any of the experiments on the feature)

      # check if the feature is being experiment on and whether the user is bucketed into the experiment
      decision = get_variation_for_feature_experiment(feature_flag, user_id, attributes)
      return decision unless decision.nil?

      feature_flag_key = feature_flag['key']
      variation = get_variation_for_feature_rollout(feature_flag, user_id, attributes)
      if variation
        @config.logger.log(
          Logger::INFO,
          "User '#{user_id}' is bucketed into a rollout for feature flag '#{feature_flag_key}'."
        )
        # return decision with nil experiment so we don't track impressions for it
        return {
          'experiment' => nil,
          'variation' => variation
        }
      else
        @config.logger.log(
          Logger::INFO,
          "User '#{user_id}' is not bucketed into a rollout for feature flag '#{feature_flag_key}'."
        )
      end

      nil
    end

    def get_variation_for_feature_experiment(feature_flag, user_id, attributes = nil)
      # Gets the variation the user is bucketed into for the feature flag's experiment.
      #
      # feature_flag - The feature flag the user wants to access
      # user_id - String ID for the user
      # attributes - Hash representing user attributes
      #
      # Returns a hash with the experiment and variation where visitor will be bucketed
      # or nil if the user is not bucketed into any of the experiments on the feature
      feature_flag_key = feature_flag['key']
      if feature_flag['experimentIds'].empty?
        @config.logger.log(
          Logger::DEBUG,
          "The feature flag '#{feature_flag_key}' is not used in any experiments."
        )
        return nil
      else
        # Evaluate each experiment and return the first bucketed experiment variation
        feature_flag['experimentIds'].each do |experiment_id|
          experiment = @config.experiment_id_map[experiment_id]
          unless experiment
            @config.logger.log(
              Logger::DEBUG,
              "Feature flag experiment with ID '#{experiment_id}' is not in the datafile."
            )
            return nil
          end
          experiment_key = experiment['key']
          variation_id = get_variation(experiment_key, user_id, attributes)
          next unless variation_id
          variation = @config.variation_id_map[experiment_key][variation_id]
          @config.logger.log(Logger::INFO,
                             "The user '#{user_id}' is bucketed into experiment '#{experiment_key}' of feature "\
                             "'#{feature_flag_key}'.")
          return {
            'experiment' => experiment,
            'variation' => variation
          }
        end
        @config.logger.log(
          Logger::INFO,
          "The user '#{user_id}' is not bucketed into any of the experiments on the feature '#{feature_flag_key}'."
        )
      end

      nil
    end

    def get_variation_for_feature_rollout(feature_flag, user_id, attributes = nil)
      # Determine which variation the user is in for a given rollout.
      # Returns the variation of the first experiment the user qualifies for.
      #
      # feature_flag - The feature flag the user wants to access
      # user_id - String ID for the user
      # attributes - Hash representing user attributes
      #
      # Returns the variation the user is bucketed into or nil if not bucketed into any of the targeting rules

      bucketing_id = get_bucketing_id(user_id, attributes)

      rollout_id = feature_flag['rolloutId']
      if rollout_id.nil? || rollout_id.empty?
        feature_flag_key = feature_flag['key']
        @config.logger.log(
          Logger::DEBUG,
          "Feature flag '#{feature_flag_key}' is not used in a rollout."
        )
        return nil
      end

      rollout = @config.get_rollout_from_id(rollout_id)
      if rollout.nil?
        @config.logger.log(
          Logger::DEBUG,
          "Rollout with ID '#{rollout_id}' is not in the datafile '#{feature_flag['key']}'"
        )
        return nil
      end

      return nil if rollout['experiments'].empty?

      rollout_rules = rollout['experiments']
      number_of_rules = rollout_rules.length - 1

      # Go through each experiment in order and try to get the variation for the user
      number_of_rules.times do |index|
        rollout_rule = rollout_rules[index]
        audience_id = rollout_rule['audienceIds'][0]
        audience = @config.get_audience_from_id(audience_id)
        audience_name = audience['name']

        # Check that user meets audience conditions for targeting rule
        unless Audience.user_in_experiment?(@config, rollout_rule, attributes)
          @config.logger.log(
            Logger::DEBUG,
            "User '#{user_id}' does not meet the conditions to be in rollout rule for audience '#{audience_name}'."
          )
          # move onto the next targeting rule
          next
        end

        @config.logger.log(
          Logger::DEBUG,
          "Attempting to bucket user '#{user_id}' into rollout rule for audience '#{audience_name}'."
        )
        # Evaluate if user satisfies the traffic allocation for this rollout rule
        variation = @bucketer.bucket(rollout_rule, bucketing_id, user_id)
        return variation unless variation.nil?

        # User failed traffic allocation, jump to Everyone Else rule
        @config.logger.log(
          Logger::DEBUG,
          "User '#{user_id}' was excluded due to traffic allocation. Checking 'Everyone Else' rule now."
        )
        break
      end

      # get last rule which is the everyone else rule
      everyone_else_experiment = rollout_rules[number_of_rules]
<<<<<<< HEAD
      variation = @bucketer.bucket(everyone_else_experiment, bucketing_id ,user_id)
      if variation.nil?
        @config.logger.log(
          Logger::DEBUG,
          "User '#{user_id}' was excluded from the 'Everyone Else' rule for feature flag"
        )
        return nil
      else
        return variation
      end
=======
      variation = @bucketer.bucket(everyone_else_experiment, bucketing_id, user_id)
      return variation unless variation.nil?

      @config.logger.log(
        Logger::DEBUG,
        "User '#{user_id}' was excluded from the 'Everyone Else' rule for feature flag"
      )
      nil
>>>>>>> ef897e29
    end

    private

    def get_whitelisted_variation_id(experiment_key, user_id)
      # Determine if a user is whitelisted into a variation for the given experiment and return the ID of that variation
      #
      # experiment_key - Key representing the experiment for which user is to be bucketed
      # user_id - ID for the user
      #
      # Returns variation ID into which user_id is whitelisted (nil if no variation)

      whitelisted_variations = @config.get_whitelisted_variations(experiment_key)

      return nil unless whitelisted_variations

      whitelisted_variation_key = whitelisted_variations[user_id]

      return nil unless whitelisted_variation_key

      whitelisted_variation_id = @config.get_variation_id_from_key(experiment_key, whitelisted_variation_key)

      unless whitelisted_variation_id
        @config.logger.log(
          Logger::INFO,
          "User '#{user_id}' is whitelisted into variation '#{whitelisted_variation_key}', which is not in the datafile."
        )
        return nil
      end

      @config.logger.log(
        Logger::INFO,
        "User '#{user_id}' is whitelisted into variation '#{whitelisted_variation_key}' of experiment '#{experiment_key}'."
      )
      whitelisted_variation_id
    end

    def get_saved_variation_id(experiment_id, user_profile)
      # Retrieve variation ID of stored bucketing decision for a given experiment from a given user profile
      #
      # experiment_id - String experiment ID
      # user_profile - Hash user profile
      #
      # Returns string variation ID (nil if no decision is found)
      return nil unless user_profile[:experiment_bucket_map]

      decision = user_profile[:experiment_bucket_map][experiment_id]
      return nil unless decision
      variation_id = decision[:variation_id]
      return variation_id if @config.variation_id_exists?(experiment_id, variation_id)

      @config.logger.log(
        Logger::INFO,
        "User '#{user_profile['user_id']}' was previously bucketed into variation ID '#{variation_id}' for experiment '#{experiment_id}', but no matching variation was found. Re-bucketing user."
      )
      nil
    end

    def get_user_profile(user_id)
      # Determine if a user is forced into a variation for the given experiment and return the ID of that variation
      #
      # user_id - String ID for the user
      #
      # Returns Hash stored user profile (or a default one if lookup fails or user profile service not provided)

      user_profile = {
        :user_id => user_id,
        :experiment_bucket_map => {}
      }

      return user_profile unless @user_profile_service

      begin
        user_profile = @user_profile_service.lookup(user_id) || user_profile
      rescue => e
        @config.logger.log(Logger::ERROR, "Error while looking up user profile for user ID '#{user_id}': #{e}.")
      end

      user_profile
    end

    def save_user_profile(user_profile, experiment_id, variation_id)
      # Save a given bucketing decision to a given user profile
      #
      # user_profile - Hash user profile
      # experiment_id - String experiment ID
      # variation_id - String variation ID

      return unless @user_profile_service

      user_id = user_profile[:user_id]
      begin
        user_profile[:experiment_bucket_map][experiment_id] = {
          variation_id: variation_id
        }
        @user_profile_service.save(user_profile)
        @config.logger.log(Logger::INFO, "Saved variation ID #{variation_id} of experiment ID #{experiment_id} for user '#{user_id}'.")
      rescue => e
        @config.logger.log(Logger::ERROR, "Error while saving user profile for user ID '#{user_id}': #{e}.")
      end
    end

    def get_bucketing_id(user_id, attributes)
      # Gets the Bucketing Id for Bucketing
      #
      # user_id - String user ID
      # attributes - Hash user attributes
<<<<<<< HEAD
=======

>>>>>>> ef897e29
      # By default, the bucketing ID should be the user ID
      bucketing_id = user_id

      # If the bucketing ID key is defined in attributes, then use that in place of the userID
      if attributes && attributes[RESERVED_ATTRIBUTE_KEY_BUCKETING_ID].is_a?(String)
        unless attributes[RESERVED_ATTRIBUTE_KEY_BUCKETING_ID].empty?
          bucketing_id = attributes[RESERVED_ATTRIBUTE_KEY_BUCKETING_ID]
          @config.logger.log(Logger::DEBUG, "Setting the bucketing ID '#{bucketing_id}'")
        end
      end
      bucketing_id
    end
  end
end<|MERGE_RESOLUTION|>--- conflicted
+++ resolved
@@ -16,7 +16,6 @@
 require_relative './bucketer'
 
 module Optimizely
-
   RESERVED_ATTRIBUTE_KEY_BUCKETING_ID = "\$opt_bucketing_id".freeze
 
   class DecisionService
@@ -54,9 +53,7 @@
       bucketing_id = get_bucketing_id(user_id, attributes)
       # Check to make sure experiment is active
       experiment = @config.get_experiment_from_key(experiment_key)
-      if experiment.nil?
-        return nil
-      end
+      return nil if experiment.nil?
 
       experiment_id = experiment['id']
       unless @config.experiment_running?(experiment)
@@ -152,34 +149,33 @@
           "The feature flag '#{feature_flag_key}' is not used in any experiments."
         )
         return nil
-      else
-        # Evaluate each experiment and return the first bucketed experiment variation
-        feature_flag['experimentIds'].each do |experiment_id|
-          experiment = @config.experiment_id_map[experiment_id]
-          unless experiment
-            @config.logger.log(
-              Logger::DEBUG,
-              "Feature flag experiment with ID '#{experiment_id}' is not in the datafile."
-            )
-            return nil
-          end
-          experiment_key = experiment['key']
-          variation_id = get_variation(experiment_key, user_id, attributes)
-          next unless variation_id
-          variation = @config.variation_id_map[experiment_key][variation_id]
-          @config.logger.log(Logger::INFO,
-                             "The user '#{user_id}' is bucketed into experiment '#{experiment_key}' of feature "\
-                             "'#{feature_flag_key}'.")
-          return {
-            'experiment' => experiment,
-            'variation' => variation
-          }
+      end
+      # Evaluate each experiment and return the first bucketed experiment variation
+      feature_flag['experimentIds'].each do |experiment_id|
+        experiment = @config.experiment_id_map[experiment_id]
+        unless experiment
+          @config.logger.log(
+            Logger::DEBUG,
+            "Feature flag experiment with ID '#{experiment_id}' is not in the datafile."
+          )
+          return nil
         end
-        @config.logger.log(
-          Logger::INFO,
-          "The user '#{user_id}' is not bucketed into any of the experiments on the feature '#{feature_flag_key}'."
-        )
-      end
+        experiment_key = experiment['key']
+        variation_id = get_variation(experiment_key, user_id, attributes)
+        next unless variation_id
+        variation = @config.variation_id_map[experiment_key][variation_id]
+        @config.logger.log(Logger::INFO,
+                           "The user '#{user_id}' is bucketed into experiment '#{experiment_key}' of feature "\
+                           "'#{feature_flag_key}'.")
+        return {
+          'experiment' => experiment,
+          'variation' => variation
+        }
+      end
+      @config.logger.log(
+        Logger::INFO,
+        "The user '#{user_id}' is not bucketed into any of the experiments on the feature '#{feature_flag_key}'."
+      )
 
       nil
     end
@@ -250,23 +246,12 @@
           Logger::DEBUG,
           "User '#{user_id}' was excluded due to traffic allocation. Checking 'Everyone Else' rule now."
         )
+
         break
       end
 
       # get last rule which is the everyone else rule
       everyone_else_experiment = rollout_rules[number_of_rules]
-<<<<<<< HEAD
-      variation = @bucketer.bucket(everyone_else_experiment, bucketing_id ,user_id)
-      if variation.nil?
-        @config.logger.log(
-          Logger::DEBUG,
-          "User '#{user_id}' was excluded from the 'Everyone Else' rule for feature flag"
-        )
-        return nil
-      else
-        return variation
-      end
-=======
       variation = @bucketer.bucket(everyone_else_experiment, bucketing_id, user_id)
       return variation unless variation.nil?
 
@@ -274,8 +259,8 @@
         Logger::DEBUG,
         "User '#{user_id}' was excluded from the 'Everyone Else' rule for feature flag"
       )
+
       nil
->>>>>>> ef897e29
     end
 
     private
@@ -342,8 +327,8 @@
       # Returns Hash stored user profile (or a default one if lookup fails or user profile service not provided)
 
       user_profile = {
-        :user_id => user_id,
-        :experiment_bucket_map => {}
+        user_id: user_id,
+        experiment_bucket_map: {}
       }
 
       return user_profile unless @user_profile_service
@@ -383,10 +368,7 @@
       #
       # user_id - String user ID
       # attributes - Hash user attributes
-<<<<<<< HEAD
-=======
-
->>>>>>> ef897e29
+
       # By default, the bucketing ID should be the user ID
       bucketing_id = user_id
 
