# frozen_string_literal: true
#
#    Copyright 2017, Optimizely and contributors
#
#    Licensed under the Apache License, Version 2.0 (the "License");
#    you may not use this file except in compliance with the License.
#    You may obtain a copy of the License at
#
#        http://www.apache.org/licenses/LICENSE-2.0
#
#    Unless required by applicable law or agreed to in writing, software
#    distributed under the License is distributed on an "AS IS" BASIS,
#    WITHOUT WARRANTIES OR CONDITIONS OF ANY KIND, either express or implied.
#    See the License for the specific language governing permissions and
#    limitations under the License.
#
require_relative './bucketer'

module Optimizely
  RESERVED_ATTRIBUTE_KEY_BUCKETING_ID = "\$opt_bucketing_id"

  class DecisionService
    # Optimizely's decision service that determines into which variation of an experiment a user will be allocated.
    #
    # The decision service contains all logic relating to how a user bucketing decisions is made.
    # This includes all of the following (in order):
    #
    # 1. Check experiment status
    # 2. Check forced bucketing
    # 3. Check whitelisting
    # 4. Check user profile service for past bucketing decisions (sticky bucketing)
    # 5. Check audience targeting
    # 6. Use Murmurhash3 to bucket the user

    attr_reader :bucketer
    attr_reader :config

    def initialize(config, user_profile_service = nil)
      @config = config
      @user_profile_service = user_profile_service
      @bucketer = Bucketer.new(@config)
    end

    def get_variation(experiment_key, user_id, attributes = nil)
      # Determines variation into which user will be bucketed.
      #
      # experiment_key - Experiment for which visitor variation needs to be determined
      # user_id - String ID for user
      # attributes - Hash representing user attributes
      #
      # Returns variation ID where visitor will be bucketed
      #   (nil if experiment is inactive or user does not meet audience conditions)

      # By default, the bucketing ID should be the user ID
<<<<<<< HEAD
      bucketing_id = user_id

      # If the bucketing ID key is defined in attributes, then use that in place of the userID
      if attributes && attributes[RESERVED_ATTRIBUTE_KEY_BUCKETING_ID].is_a?(String)
        unless attributes[RESERVED_ATTRIBUTE_KEY_BUCKETING_ID].empty?
          bucketing_id = attributes[RESERVED_ATTRIBUTE_KEY_BUCKETING_ID]
          @config.logger.log(Logger::DEBUG, "Setting the bucketing ID '#{bucketing_id}'")
        end
      end

=======
      bucketing_id = get_bucketing_id(user_id, attributes)
>>>>>>> 89127947
      # Check to make sure experiment is active
      experiment = @config.get_experiment_from_key(experiment_key)
      return nil if experiment.nil?

      experiment_id = experiment['id']
      unless @config.experiment_running?(experiment)
        @config.logger.log(Logger::INFO, "Experiment '#{experiment_key}' is not running.")
        return nil
      end

      # Check if a forced variation is set for the user
      forced_variation = @config.get_forced_variation(experiment_key, user_id)
      return forced_variation['id'] if forced_variation

      # Check if user is in a white-listed variation
      whitelisted_variation_id = get_whitelisted_variation_id(experiment_key, user_id)
      return whitelisted_variation_id if whitelisted_variation_id

      # Check for saved bucketing decisions
      user_profile = get_user_profile(user_id)
      saved_variation_id = get_saved_variation_id(experiment_id, user_profile)
      if saved_variation_id
        @config.logger.log(
          Logger::INFO,
          "Returning previously activated variation ID #{saved_variation_id} of experiment '#{experiment_key}' "\
          "for user '#{user_id}' from user profile."
        )
        return saved_variation_id
      end

      # Check audience conditions
      unless Audience.user_in_experiment?(@config, experiment, attributes)
        @config.logger.log(
          Logger::INFO,
          "User '#{user_id}' does not meet the conditions to be in experiment '#{experiment_key}'."
        )
        return nil
      end

      # Bucket normally
      variation = @bucketer.bucket(experiment, bucketing_id, user_id)
      variation_id = variation ? variation['id'] : nil

      # Persist bucketing decision
      save_user_profile(user_profile, experiment_id, variation_id)
      variation_id
    end

    def get_variation_for_feature(feature_flag, user_id, attributes = nil)
      # Get the variation the user is bucketed into for the given FeatureFlag.
      #
      # feature_flag - The feature flag the user wants to access
      # user_id - String ID for the user
      # attributes - Hash representing user attributes
      #
      # Returns hash with the experiment and variation where visitor will be bucketed (nil if the user is not bucketed
      #   into any of the experiments on the feature)

      # check if the feature is being experiment on and whether the user is bucketed into the experiment
      decision = get_variation_for_feature_experiment(feature_flag, user_id, attributes)
      return decision unless decision.nil?

      feature_flag_key = feature_flag['key']
      variation = get_variation_for_feature_rollout(feature_flag, user_id, attributes)
      if variation
        @config.logger.log(
          Logger::INFO,
          "User '#{user_id}' is bucketed into a rollout for feature flag '#{feature_flag_key}'."
        )
        # return decision with nil experiment so we don't track impressions for it
        return {
          'experiment' => nil,
          'variation' => variation
        }
      else
        @config.logger.log(
          Logger::INFO,
          "User '#{user_id}' is not bucketed into a rollout for feature flag '#{feature_flag_key}'."
        )
      end

      nil
    end

    def get_variation_for_feature_experiment(feature_flag, user_id, attributes = nil)
      # Gets the variation the user is bucketed into for the feature flag's experiment.
      #
      # feature_flag - The feature flag the user wants to access
      # user_id - String ID for the user
      # attributes - Hash representing user attributes
      #
      # Returns a hash with the experiment and variation where visitor will be bucketed
      # or nil if the user is not bucketed into any of the experiments on the feature
      feature_flag_key = feature_flag['key']
      if feature_flag['experimentIds'].empty?
        @config.logger.log(
          Logger::DEBUG,
          "The feature flag '#{feature_flag_key}' is not used in any experiments."
        )
<<<<<<< HEAD
      else
        # check if experiment is part of mutex group
        experiment_id = feature_flag['experimentIds'][0]
        experiment = @config.experiment_id_map[experiment_id]
        unless experiment
          @config.logger.log(
            Logger::DEBUG,
            "Feature flag experiment with ID '#{experiment_id}' is not in the datafile."
          )
          return nil
        end

        group_id = experiment['groupId']
        # if experiment is part of mutex group we first determine which experiment (if any) in the
        # group the user is part of
        if group_id && @config.group_key_map.key?(group_id)
          group = @config.group_key_map[group_id]
          bucketed_experiment_id = @bucketer.find_bucket(user_id, group_id, group['trafficAllocation'])
          if bucketed_experiment_id.nil?
=======
        return nil
      else
        # Evaluate each experiment and return the first bucketed experiment variation
        feature_flag['experimentIds'].each do |experiment_id|
          experiment = @config.experiment_id_map[experiment_id]
          unless experiment
>>>>>>> 89127947
            @config.logger.log(
              Logger::DEBUG,
              "Feature flag experiment with ID '#{experiment_id}' is not in the datafile."
            )
            return nil
          end
          experiment_key = experiment['key']
          variation_id = get_variation(experiment_key, user_id, attributes)
<<<<<<< HEAD
          if variation_id.nil?
            @config.logger.log(
              Logger::INFO,
              "The user '#{user_id}' is not bucketed into any of the experiments on the feature '#{feature_flag_key}'."
            )
          else
            variation = @config.variation_id_map[experiment_key][variation_id]
            @config.logger.log(
              Logger::INFO,
              "The user '#{user_id}' is bucketed into experiment '#{experiment_key}' of feature '#{feature_flag_key}'."
            )
            return {
              'variation' => variation,
              'experiment' => experiment
            }
          end
        end
=======
          next unless variation_id
          variation = @config.variation_id_map[experiment_key][variation_id]
          @config.logger.log(Logger::INFO,
                             "The user '#{user_id}' is bucketed into experiment '#{experiment_key}' of feature "\
                             "'#{feature_flag_key}'.")
          return {
            'experiment' => experiment,
            'variation' => variation
          }
        end
        @config.logger.log(
          Logger::INFO,
          "The user '#{user_id}' is not bucketed into any of the experiments on the feature '#{feature_flag_key}'."
        )
>>>>>>> 89127947
      end

      nil
    end

    def get_variation_for_feature_rollout(feature_flag, user_id, attributes = nil)
      # Determine which variation the user is in for a given rollout.
      # Returns the variation of the first experiment the user qualifies for.
      #
      # feature_flag - The feature flag the user wants to access
      # user_id - String ID for the user
      # attributes - Hash representing user attributes
      #
      # Returns the variation the user is bucketed into or nil if not bucketed into any of the targeting rules

      bucketing_id = get_bucketing_id(user_id, attributes)

      rollout_id = feature_flag['rolloutId']
      if rollout_id.nil? || rollout_id.empty?
        feature_flag_key = feature_flag['key']
        @config.logger.log(
          Logger::DEBUG,
          "Feature flag '#{feature_flag_key}' is not used in a rollout."
        )
        return nil
      end

      rollout = @config.get_rollout_from_id(rollout_id)
<<<<<<< HEAD
      unless rollout.nil? || rollout['experiments'].empty?
        rollout_experiments = rollout['experiments']
        number_of_rules = rollout_experiments.length - 1
=======
      if rollout.nil?
        @config.logger.log(
          Logger::DEBUG,
          "Rollout with ID '#{rollout_id}' is not in the datafile '#{feature_flag['key']}'"
        )
        return nil
      end
>>>>>>> 89127947

      return nil if rollout['experiments'].empty?

      rollout_rules = rollout['experiments']
      number_of_rules = rollout_rules.length - 1

      # Go through each experiment in order and try to get the variation for the user
      number_of_rules.times do |index|
        rollout_rule = rollout_rules[index]
        audience_id = rollout_rule['audienceIds'][0]
        audience = @config.get_audience_from_id(audience_id)
        audience_name = audience['name']

        # Check that user meets audience conditions for targeting rule
        unless Audience.user_in_experiment?(@config, rollout_rule, attributes)
          @config.logger.log(
            Logger::DEBUG,
            "User '#{user_id}' does not meet the conditions to be in rollout rule for audience '#{audience_name}'."
          )
          # move onto the next targeting rule
          next
        end

        @config.logger.log(
          Logger::DEBUG,
          "Attempting to bucket user '#{user_id}' into rollout rule for audience '#{audience_name}'."
        )
        # Evaluate if user satisfies the traffic allocation for this rollout rule
        variation = @bucketer.bucket(rollout_rule, bucketing_id, user_id)
        return variation unless variation.nil?

        # User failed traffic allocation, jump to Everyone Else rule
        @config.logger.log(
          Logger::DEBUG,
          "User '#{user_id}' was excluded due to traffic allocation. Checking 'Everyone Else' rule now."
        )
        break
      end

<<<<<<< HEAD
=======
      # get last rule which is the everyone else rule
      everyone_else_experiment = rollout_rules[number_of_rules]
      variation = @bucketer.bucket(everyone_else_experiment, bucketing_id, user_id)
      return variation unless variation.nil?

      @config.logger.log(
        Logger::DEBUG,
        "User '#{user_id}' was excluded from the 'Everyone Else' rule for feature flag"
      )
>>>>>>> 89127947
      nil
    end

    private

    def get_whitelisted_variation_id(experiment_key, user_id)
      # Determine if a user is whitelisted into a variation for the given experiment and return the ID of that variation
      #
      # experiment_key - Key representing the experiment for which user is to be bucketed
      # user_id - ID for the user
      #
      # Returns variation ID into which user_id is whitelisted (nil if no variation)

      whitelisted_variations = @config.get_whitelisted_variations(experiment_key)

      return nil unless whitelisted_variations

      whitelisted_variation_key = whitelisted_variations[user_id]

      return nil unless whitelisted_variation_key

      whitelisted_variation_id = @config.get_variation_id_from_key(experiment_key, whitelisted_variation_key)

      unless whitelisted_variation_id
        @config.logger.log(
          Logger::INFO,
          "User '#{user_id}' is whitelisted into variation '#{whitelisted_variation_key}', "\
          'which is not in the datafile.'
        )
        return nil
      end

      @config.logger.log(
        Logger::INFO,
        "User '#{user_id}' is whitelisted into variation '#{whitelisted_variation_key}' "\
        "of experiment '#{experiment_key}'."
      )
      whitelisted_variation_id
    end

    def get_saved_variation_id(experiment_id, user_profile)
      # Retrieve variation ID of stored bucketing decision for a given experiment from a given user profile
      #
      # experiment_id - String experiment ID
      # user_profile - Hash user profile
      #
      # Returns string variation ID (nil if no decision is found)
      return nil unless user_profile[:experiment_bucket_map]

      decision = user_profile[:experiment_bucket_map][experiment_id]
      return nil unless decision
      variation_id = decision[:variation_id]
      return variation_id if @config.variation_id_exists?(experiment_id, variation_id)

      @config.logger.log(
        Logger::INFO,
        "User '#{user_profile['user_id']}' was previously bucketed into variation ID '#{variation_id}'
         for experiment '#{experiment_id}', but no matching variation was found. Re-bucketing user."
      )
      nil
    end

    def get_user_profile(user_id)
      # Determine if a user is forced into a variation for the given experiment and return the ID of that variation
      #
      # user_id - String ID for the user
      #
      # Returns Hash stored user profile (or a default one if lookup fails or user profile service not provided)

      user_profile = {
        user_id: user_id,
        experiment_bucket_map: {}
      }

      return user_profile unless @user_profile_service

      begin
        user_profile = @user_profile_service.lookup(user_id) || user_profile
      rescue => e
        @config.logger.log(Logger::ERROR, "Error while looking up user profile for user ID '#{user_id}': #{e}.")
      end

      user_profile
    end

    def save_user_profile(user_profile, experiment_id, variation_id)
      # Save a given bucketing decision to a given user profile
      #
      # user_profile - Hash user profile
      # experiment_id - String experiment ID
      # variation_id - String variation ID

      return unless @user_profile_service

      user_id = user_profile[:user_id]
      begin
        user_profile[:experiment_bucket_map][experiment_id] = {
          variation_id: variation_id
        }
        @user_profile_service.save(user_profile)
        @config.logger.log(Logger::INFO, "Saved variation ID #{variation_id} of experiment ID #{experiment_id} for "\
                                        "user '#{user_id}'.")
      rescue => e
        @config.logger.log(Logger::ERROR, "Error while saving user profile for user ID '#{user_id}': #{e}.")
      end
    end

    def get_bucketing_id(user_id, attributes)
      # Gets the Bucketing Id for Bucketing
      #
      # user_id - String user ID
      # attributes - Hash user attributes

      # By default, the bucketing ID should be the user ID
      bucketing_id = user_id

      # If the bucketing ID key is defined in attributes, then use that in place of the userID
      if attributes && attributes[RESERVED_ATTRIBUTE_KEY_BUCKETING_ID].is_a?(String)
        unless attributes[RESERVED_ATTRIBUTE_KEY_BUCKETING_ID].empty?
          bucketing_id = attributes[RESERVED_ATTRIBUTE_KEY_BUCKETING_ID]
          @config.logger.log(Logger::DEBUG, "Setting the bucketing ID '#{bucketing_id}'")
        end
      end
      bucketing_id
    end
  end
end<|MERGE_RESOLUTION|>--- conflicted
+++ resolved
@@ -48,24 +48,11 @@
       # user_id - String ID for user
       # attributes - Hash representing user attributes
       #
-      # Returns variation ID where visitor will be bucketed
-      #   (nil if experiment is inactive or user does not meet audience conditions)
+      # Returns variation ID where visitor will be bucketed (nil if experiment is inactive or
+      # user does not meet audience conditions)
 
       # By default, the bucketing ID should be the user ID
-<<<<<<< HEAD
-      bucketing_id = user_id
-
-      # If the bucketing ID key is defined in attributes, then use that in place of the userID
-      if attributes && attributes[RESERVED_ATTRIBUTE_KEY_BUCKETING_ID].is_a?(String)
-        unless attributes[RESERVED_ATTRIBUTE_KEY_BUCKETING_ID].empty?
-          bucketing_id = attributes[RESERVED_ATTRIBUTE_KEY_BUCKETING_ID]
-          @config.logger.log(Logger::DEBUG, "Setting the bucketing ID '#{bucketing_id}'")
-        end
-      end
-
-=======
       bucketing_id = get_bucketing_id(user_id, attributes)
->>>>>>> 89127947
       # Check to make sure experiment is active
       experiment = @config.get_experiment_from_key(experiment_key)
       return nil if experiment.nil?
@@ -121,8 +108,8 @@
       # user_id - String ID for the user
       # attributes - Hash representing user attributes
       #
-      # Returns hash with the experiment and variation where visitor will be bucketed (nil if the user is not bucketed
-      #   into any of the experiments on the feature)
+      # Returns hash with the experiment and variation where visitor will be bucketed
+      # (nil if the user is not bucketed into any of the experiments on the feature)
 
       # check if the feature is being experiment on and whether the user is bucketed into the experiment
       decision = get_variation_for_feature_experiment(feature_flag, user_id, attributes)
@@ -165,34 +152,12 @@
           Logger::DEBUG,
           "The feature flag '#{feature_flag_key}' is not used in any experiments."
         )
-<<<<<<< HEAD
-      else
-        # check if experiment is part of mutex group
-        experiment_id = feature_flag['experimentIds'][0]
-        experiment = @config.experiment_id_map[experiment_id]
-        unless experiment
-          @config.logger.log(
-            Logger::DEBUG,
-            "Feature flag experiment with ID '#{experiment_id}' is not in the datafile."
-          )
-          return nil
-        end
-
-        group_id = experiment['groupId']
-        # if experiment is part of mutex group we first determine which experiment (if any) in the
-        # group the user is part of
-        if group_id && @config.group_key_map.key?(group_id)
-          group = @config.group_key_map[group_id]
-          bucketed_experiment_id = @bucketer.find_bucket(user_id, group_id, group['trafficAllocation'])
-          if bucketed_experiment_id.nil?
-=======
         return nil
       else
         # Evaluate each experiment and return the first bucketed experiment variation
         feature_flag['experimentIds'].each do |experiment_id|
           experiment = @config.experiment_id_map[experiment_id]
           unless experiment
->>>>>>> 89127947
             @config.logger.log(
               Logger::DEBUG,
               "Feature flag experiment with ID '#{experiment_id}' is not in the datafile."
@@ -201,25 +166,6 @@
           end
           experiment_key = experiment['key']
           variation_id = get_variation(experiment_key, user_id, attributes)
-<<<<<<< HEAD
-          if variation_id.nil?
-            @config.logger.log(
-              Logger::INFO,
-              "The user '#{user_id}' is not bucketed into any of the experiments on the feature '#{feature_flag_key}'."
-            )
-          else
-            variation = @config.variation_id_map[experiment_key][variation_id]
-            @config.logger.log(
-              Logger::INFO,
-              "The user '#{user_id}' is bucketed into experiment '#{experiment_key}' of feature '#{feature_flag_key}'."
-            )
-            return {
-              'variation' => variation,
-              'experiment' => experiment
-            }
-          end
-        end
-=======
           next unless variation_id
           variation = @config.variation_id_map[experiment_key][variation_id]
           @config.logger.log(Logger::INFO,
@@ -234,7 +180,6 @@
           Logger::INFO,
           "The user '#{user_id}' is not bucketed into any of the experiments on the feature '#{feature_flag_key}'."
         )
->>>>>>> 89127947
       end
 
       nil
@@ -263,11 +208,6 @@
       end
 
       rollout = @config.get_rollout_from_id(rollout_id)
-<<<<<<< HEAD
-      unless rollout.nil? || rollout['experiments'].empty?
-        rollout_experiments = rollout['experiments']
-        number_of_rules = rollout_experiments.length - 1
-=======
       if rollout.nil?
         @config.logger.log(
           Logger::DEBUG,
@@ -275,7 +215,6 @@
         )
         return nil
       end
->>>>>>> 89127947
 
       return nil if rollout['experiments'].empty?
 
@@ -315,8 +254,6 @@
         break
       end
 
-<<<<<<< HEAD
-=======
       # get last rule which is the everyone else rule
       everyone_else_experiment = rollout_rules[number_of_rules]
       variation = @bucketer.bucket(everyone_else_experiment, bucketing_id, user_id)
@@ -326,7 +263,6 @@
         Logger::DEBUG,
         "User '#{user_id}' was excluded from the 'Everyone Else' rule for feature flag"
       )
->>>>>>> 89127947
       nil
     end
 
@@ -383,8 +319,8 @@
 
       @config.logger.log(
         Logger::INFO,
-        "User '#{user_profile['user_id']}' was previously bucketed into variation ID '#{variation_id}'
-         for experiment '#{experiment_id}', but no matching variation was found. Re-bucketing user."
+        "User '#{user_profile['user_id']}' was previously bucketed into variation ID '#{variation_id}' "\
+        "for experiment '#{experiment_id}', but no matching variation was found. Re-bucketing user."
       )
       nil
     end
@@ -427,8 +363,9 @@
           variation_id: variation_id
         }
         @user_profile_service.save(user_profile)
-        @config.logger.log(Logger::INFO, "Saved variation ID #{variation_id} of experiment ID #{experiment_id} for "\
-                                        "user '#{user_id}'.")
+        @config.logger.log(
+          Logger::INFO, "Saved variation ID #{variation_id} of experiment ID #{experiment_id} for user '#{user_id}'."
+        )
       rescue => e
         @config.logger.log(Logger::ERROR, "Error while saving user profile for user ID '#{user_id}': #{e}.")
       end
