--- conflicted
+++ resolved
@@ -1,4 +1,5 @@
 # frozen_string_literal: true
+
 #
 #    Copyright 2017, Optimizely and contributors
 #
@@ -17,11 +18,7 @@
 require_relative './bucketer'
 
 module Optimizely
-<<<<<<< HEAD
   RESERVED_ATTRIBUTE_KEY_BUCKETING_ID = "\$opt_bucketing_id"
-=======
-  RESERVED_ATTRIBUTE_KEY_BUCKETING_ID = "\$opt_bucketing_id".freeze
->>>>>>> 4c513ba4
 
   class DecisionService
     # Optimizely's decision service that determines into which variation of an experiment a user will be allocated.
@@ -40,8 +37,8 @@
     attr_reader :config
 
     Decision = Struct.new(:experiment, :variation, :source)
-    DECISION_SOURCE_EXPERIMENT = 'experiment'.freeze
-    DECISION_SOURCE_ROLLOUT = 'rollout'.freeze
+    DECISION_SOURCE_EXPERIMENT = 'experiment'
+    DECISION_SOURCE_ROLLOUT = 'rollout'
 
     def initialize(config, user_profile_service = nil)
       @config = config
@@ -56,13 +53,8 @@
       # user_id - String ID for user
       # attributes - Hash representing user attributes
       #
-<<<<<<< HEAD
-      # Returns variation ID where visitor will be bucketed (nil if experiment is inactive or
-      # user does not meet audience conditions)
-=======
       # Returns variation ID where visitor will be bucketed
       #   (nil if experiment is inactive or user does not meet audience conditions)
->>>>>>> 4c513ba4
 
       # By default, the bucketing ID should be the user ID
       bucketing_id = get_bucketing_id(user_id, attributes)
@@ -90,8 +82,7 @@
       if saved_variation_id
         @config.logger.log(
           Logger::INFO,
-          "Returning previously activated variation ID #{saved_variation_id} of experiment '#{experiment_key}' "\
-          "for user '#{user_id}' from user profile."
+          "Returning previously activated variation ID #{saved_variation_id} of experiment '#{experiment_key}' for user '#{user_id}' from user profile."
         )
         return saved_variation_id
       end
@@ -121,12 +112,7 @@
       # user_id - String ID for the user
       # attributes - Hash representing user attributes
       #
-<<<<<<< HEAD
-      # Returns hash with the experiment and variation where visitor will be bucketed
-      # (nil if the user is not bucketed into any of the experiments on the feature)
-=======
       # Returns Decision struct (nil if the user is not bucketed into any of the experiments on the feature)
->>>>>>> 4c513ba4
 
       # check if the feature is being experiment on and whether the user is bucketed into the experiment
       decision = get_variation_for_feature_experiment(feature_flag, user_id, attributes)
@@ -138,19 +124,6 @@
         @config.logger.log(
           Logger::INFO,
           "User '#{user_id}' is bucketed into a rollout for feature flag '#{feature_flag_key}'."
-<<<<<<< HEAD
-        )
-        # return decision with nil experiment so we don't track impressions for it
-        return {
-          'experiment' => nil,
-          'variation' => variation
-        }
-      else
-        @config.logger.log(
-          Logger::INFO,
-          "User '#{user_id}' is not bucketed into a rollout for feature flag '#{feature_flag_key}'."
-=======
->>>>>>> 4c513ba4
         )
         return decision
       end
@@ -178,34 +151,6 @@
           "The feature flag '#{feature_flag_key}' is not used in any experiments."
         )
         return nil
-<<<<<<< HEAD
-      else
-        # Evaluate each experiment and return the first bucketed experiment variation
-        feature_flag['experimentIds'].each do |experiment_id|
-          experiment = @config.experiment_id_map[experiment_id]
-          unless experiment
-            @config.logger.log(
-              Logger::DEBUG,
-              "Feature flag experiment with ID '#{experiment_id}' is not in the datafile."
-            )
-            return nil
-          end
-          experiment_key = experiment['key']
-          variation_id = get_variation(experiment_key, user_id, attributes)
-          next unless variation_id
-          variation = @config.variation_id_map[experiment_key][variation_id]
-          @config.logger.log(Logger::INFO,
-                             "The user '#{user_id}' is bucketed into experiment '#{experiment_key}' of feature "\
-                             "'#{feature_flag_key}'.")
-          return {
-            'experiment' => experiment,
-            'variation' => variation
-          }
-        end
-        @config.logger.log(
-          Logger::INFO,
-          "The user '#{user_id}' is not bucketed into any of the experiments on the feature '#{feature_flag_key}'."
-=======
       end
 
       # Evaluate each experiment and return the first bucketed experiment variation
@@ -218,7 +163,7 @@
           )
           return nil
         end
-        
+
         experiment_key = experiment['key']
         variation_id = get_variation(experiment_key, user_id, attributes)
 
@@ -227,11 +172,10 @@
         @config.logger.log(
           Logger::INFO,
           "The user '#{user_id}' is bucketed into experiment '#{experiment_key}' of feature '#{feature_flag_key}'."
->>>>>>> 4c513ba4
         )
         return Decision.new(experiment, variation, DECISION_SOURCE_EXPERIMENT)
       end
-      
+
       @config.logger.log(
         Logger::INFO,
         "The user '#{user_id}' is not bucketed into any of the experiments on the feature '#{feature_flag_key}'."
@@ -248,15 +192,8 @@
       # user_id - String ID for the user
       # attributes - Hash representing user attributes
       #
-<<<<<<< HEAD
-      # Returns the variation the user is bucketed into or nil if not bucketed into any of the targeting rules
-
-      bucketing_id = get_bucketing_id(user_id, attributes)
-
-=======
       # Returns the Decision struct or nil if not bucketed into any of the targeting rules
       bucketing_id = get_bucketing_id(user_id, attributes)
->>>>>>> 4c513ba4
       rollout_id = feature_flag['rolloutId']
       if rollout_id.nil? || rollout_id.empty?
         feature_flag_key = feature_flag['key']
@@ -275,7 +212,6 @@
         )
         return nil
       end
-<<<<<<< HEAD
 
       return nil if rollout['experiments'].empty?
 
@@ -299,39 +235,6 @@
           next
         end
 
-        @config.logger.log(
-          Logger::DEBUG,
-          "Attempting to bucket user '#{user_id}' into rollout rule for audience '#{audience_name}'."
-        )
-        # Evaluate if user satisfies the traffic allocation for this rollout rule
-        variation = @bucketer.bucket(rollout_rule, bucketing_id, user_id)
-        return variation unless variation.nil?
-
-        # User failed traffic allocation, jump to Everyone Else rule
-=======
-
-      return nil if rollout['experiments'].empty?
-
-      rollout_rules = rollout['experiments']
-      number_of_rules = rollout_rules.length - 1
-
-      # Go through each experiment in order and try to get the variation for the user
-      number_of_rules.times do |index|
-        rollout_rule = rollout_rules[index]
-        audience_id = rollout_rule['audienceIds'][0]
-        audience = @config.get_audience_from_id(audience_id)
-        audience_name = audience['name']
-
-        # Check that user meets audience conditions for targeting rule
-        unless Audience.user_in_experiment?(@config, rollout_rule, attributes)
-          @config.logger.log(
-            Logger::DEBUG,
-            "User '#{user_id}' does not meet the conditions to be in rollout rule for audience '#{audience_name}'."
-          )
-          # move onto the next targeting rule
-          next
-        end
-
         # User failed traffic allocation, jump to Everyone Else rule
         @config.logger.log(
           Logger::DEBUG,
@@ -342,26 +245,18 @@
         variation = @bucketer.bucket(rollout_rule, bucketing_id, user_id)
         return Decision.new(rollout_rule, variation, DECISION_SOURCE_ROLLOUT) unless variation.nil?
         # User failed traffic allocation, jump to Everyone Else rule
->>>>>>> 4c513ba4
         @config.logger.log(
           Logger::DEBUG,
           "User '#{user_id}' was excluded due to traffic allocation. Checking 'Everyone Else' rule now."
         )
-<<<<<<< HEAD
-=======
-
->>>>>>> 4c513ba4
+
         break
       end
 
       # get last rule which is the everyone else rule
       everyone_else_experiment = rollout_rules[number_of_rules]
       variation = @bucketer.bucket(everyone_else_experiment, bucketing_id, user_id)
-<<<<<<< HEAD
-      return variation unless variation.nil?
-=======
       return Decision.new(everyone_else_experiment, variation, DECISION_SOURCE_ROLLOUT) unless variation.nil?
->>>>>>> 4c513ba4
 
       @config.logger.log(
         Logger::DEBUG,
@@ -393,16 +288,14 @@
       unless whitelisted_variation_id
         @config.logger.log(
           Logger::INFO,
-          "User '#{user_id}' is whitelisted into variation '#{whitelisted_variation_key}', "\
-          'which is not in the datafile.'
+          "User '#{user_id}' is whitelisted into variation '#{whitelisted_variation_key}', which is not in the datafile."
         )
         return nil
       end
 
       @config.logger.log(
         Logger::INFO,
-        "User '#{user_id}' is whitelisted into variation '#{whitelisted_variation_key}' "\
-        "of experiment '#{experiment_key}'."
+        "User '#{user_id}' is whitelisted into variation '#{whitelisted_variation_key}' of experiment '#{experiment_key}'."
       )
       whitelisted_variation_id
     end
@@ -423,8 +316,7 @@
 
       @config.logger.log(
         Logger::INFO,
-        "User '#{user_profile['user_id']}' was previously bucketed into variation ID '#{variation_id}' "\
-        "for experiment '#{experiment_id}', but no matching variation was found. Re-bucketing user."
+        "User '#{user_profile['user_id']}' was previously bucketed into variation ID '#{variation_id}' for experiment '#{experiment_id}', but no matching variation was found. Re-bucketing user."
       )
       nil
     end
@@ -467,9 +359,7 @@
           variation_id: variation_id
         }
         @user_profile_service.save(user_profile)
-        @config.logger.log(
-          Logger::INFO, "Saved variation ID #{variation_id} of experiment ID #{experiment_id} for user '#{user_id}'."
-        )
+        @config.logger.log(Logger::INFO, "Saved variation ID #{variation_id} of experiment ID #{experiment_id} for user '#{user_id}'.")
       rescue => e
         @config.logger.log(Logger::ERROR, "Error while saving user profile for user ID '#{user_id}': #{e}.")
       end
@@ -480,10 +370,6 @@
       #
       # user_id - String user ID
       # attributes - Hash user attributes
-<<<<<<< HEAD
-
-=======
->>>>>>> 4c513ba4
       # By default, the bucketing ID should be the user ID
       bucketing_id = user_id
 
