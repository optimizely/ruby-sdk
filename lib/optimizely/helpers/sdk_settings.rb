--- conflicted
+++ resolved
@@ -21,11 +21,7 @@
 module Optimizely
   module Helpers
     class OptimizelySdkSettings
-<<<<<<< HEAD
-      attr_accessor :odp_disabled, :segments_cache_size, :segments_cache_timeout_in_secs, :odp_segments_cache, :odp_segment_manager, :odp_event_manager, :fetch_segments_timeout, :odp_event_timeout, :odp_event_batch_size
-=======
-      attr_accessor :odp_disabled, :segments_cache_size, :segments_cache_timeout_in_secs, :odp_segments_cache, :odp_segment_manager, :odp_event_manager, :fetch_segments_timeout, :odp_event_timeout
->>>>>>> 841e7e2c
+      attr_accessor :odp_disabled, :segments_cache_size, :segments_cache_timeout_in_secs, :odp_segments_cache, :odp_segment_manager, :odp_event_manager, :fetch_segments_timeout, :odp_event_timeout, :odp
 
       # Contains configuration used for Optimizely Project initialization.
       #
@@ -45,12 +41,8 @@
         odp_segment_manager: nil,
         odp_event_manager: nil,
         fetch_segments_timeout: nil,
-<<<<<<< HEAD
         odp_event_timeout: nil,
         odp_event_batch_size: nil
-=======
-        odp_event_timeout: nil
->>>>>>> 841e7e2c
       )
         @odp_disabled = disable_odp
         @segments_cache_size = segments_cache_size
@@ -60,10 +52,7 @@
         @odp_event_manager = odp_event_manager
         @fetch_segments_timeout = fetch_segments_timeout
         @odp_event_timeout = odp_event_timeout
-<<<<<<< HEAD
         @odp_event_batch_size = odp_event_batch_size
-=======
->>>>>>> 841e7e2c
       end
     end
   end
