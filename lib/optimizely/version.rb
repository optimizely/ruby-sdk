# frozen_string_literal: true

#
#    Copyright 2016-2017, Optimizely and contributors
#
#    Licensed under the Apache License, Version 2.0 (the "License");
#    you may not use this file except in compliance with the License.
#    You may obtain a copy of the License at
#
#        http://www.apache.org/licenses/LICENSE-2.0
#
#    Unless required by applicable law or agreed to in writing, software
#    distributed under the License is distributed on an "AS IS" BASIS,
#    WITHOUT WARRANTIES OR CONDITIONS OF ANY KIND, either express or implied.
#    See the License for the specific language governing permissions and
#    limitations under the License.
#
module Optimizely
<<<<<<< HEAD
  CLIENT_ENGINE = 'ruby-sdk'
  VERSION = '2.0.0.beta'
=======
  
 CLIENT_ENGINE = 'ruby-sdk'.freeze
 VERSION = '1.5.0'.freeze
  
>>>>>>> 3c932416
end<|MERGE_RESOLUTION|>--- conflicted
+++ resolved
@@ -16,13 +16,6 @@
 #    limitations under the License.
 #
 module Optimizely
-<<<<<<< HEAD
   CLIENT_ENGINE = 'ruby-sdk'
-  VERSION = '2.0.0.beta'
-=======
-  
- CLIENT_ENGINE = 'ruby-sdk'.freeze
- VERSION = '1.5.0'.freeze
-  
->>>>>>> 3c932416
+  VERSION = '1.5.0'
 end