--- conflicted
+++ resolved
@@ -112,11 +112,7 @@
         revision: @config.revision,
         client_name: CLIENT_ENGINE,
         client_version: VERSION
-<<<<<<< HEAD
-        }
-=======
       }
->>>>>>> 986565a4
 
       common_params
     end
