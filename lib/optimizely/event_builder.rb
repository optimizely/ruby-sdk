#
#    Copyright 2016-2017, Optimizely and contributors
#
#    Licensed under the Apache License, Version 2.0 (the "License");
#    you may not use this file except in compliance with the License.
#    You may obtain a copy of the License at
#
#        http://www.apache.org/licenses/LICENSE-2.0
#
#    Unless required by applicable law or agreed to in writing, software
#    distributed under the License is distributed on an "AS IS" BASIS,
#    WITHOUT WARRANTIES OR CONDITIONS OF ANY KIND, either express or implied.
#    See the License for the specific language governing permissions and
#    limitations under the License.
#
require_relative './audience'
require_relative './params'
require_relative './version'
require_relative '../optimizely/helpers/event_tag_utils'
require 'securerandom'

module Optimizely

  RESERVED_ATTRIBUTE_KEY_BUCKETING_ID_EVENT_PARAM_KEY = "optimizely_bucketing_id".freeze

  class Event
    # Representation of an event which can be sent to the Optimizely logging endpoint.

    attr_reader :http_verb
    attr_reader :params
    attr_reader :url
    attr_reader :headers

    def initialize(http_verb, url, params, headers)
      @http_verb = http_verb
      @url = url
      @params = params
      @headers = headers
    end

    # Override equality operator to make two events with the same contents equal for testing purposes
    def ==(event)
      @http_verb == event.http_verb && @url == event.url && @params == event.params && @headers == event.headers
    end
  end

  class BaseEventBuilder
    CUSTOM_ATTRIBUTE_FEATURE_TYPE = 'custom'

    attr_reader :config

    def initialize(config)
      @config = config
    end

    private

    def get_common_params(user_id, attributes)
      # Get params which are used in both conversion and impression events.
      # 
      # user_id -    +String+ ID for user
      # attributes - +Hash+ representing user attributes and values which need to be recorded.
      # 
      # Returns +Hash+ Common event params

      visitor_attributes = []

      unless attributes.nil?

        attributes.keys.each do |attribute_key|
        # Omit null attribute value
        attribute_value = attributes[attribute_key]
        next if attribute_value.nil?

        if attribute_key.eql? RESERVED_ATTRIBUTE_KEY_BUCKETING_ID
          # TODO (Copied from PHP-SDK) (Alda): the type for bucketing ID attribute may change so 
          # that custom attributes are not overloaded          
          feature = {
            entity_id: RESERVED_ATTRIBUTE_KEY_BUCKETING_ID,
            key: RESERVED_ATTRIBUTE_KEY_BUCKETING_ID_EVENT_PARAM_KEY,
            type: CUSTOM_ATTRIBUTE_FEATURE_TYPE,
            value: attribute_value
          }         
        else
          # Skip attributes not in the datafile
          attribute_id = @config.get_attribute_id(attribute_key)
          next unless attribute_id

          feature = {
            entity_id: attribute_id,
            key: attribute_key,
            type: CUSTOM_ATTRIBUTE_FEATURE_TYPE,
            value: attribute_value
          }

        end
<<<<<<< HEAD
        visitor_attributes.push(feature)
      end
    end 

    common_params = {
      account_id: @config.account_id,
      project_id: @config.project_id,
      visitors: [
        {
          attributes: visitor_attributes,
          snapshots: [],
          visitor_id: user_id
=======
      end 

      common_params = {
        account_id: @config.account_id,
        project_id: @config.project_id,
        visitors: [
          {
            attributes: visitor_attributes,
            snapshots: [],
            visitor_id: user_id
          }
        ],
        anonymize_ip: @config.anonymize_ip,
        revision: @config.revision,
        client_name: CLIENT_ENGINE,
        client_version: VERSION
>>>>>>> a1e6b6fe
        }
        ],
        revision: @config.revision,
        client_name: CLIENT_ENGINE,
        client_version: VERSION
      }

      common_params
    end
  end

  class EventBuilder < BaseEventBuilder
    ENDPOINT = 'https://logx.optimizely.com/v1/events'
    POST_HEADERS = { 'Content-Type' => 'application/json' }
    ACTIVATE_EVENT_KEY = 'campaign_activated'

    def create_impression_event(experiment, variation_id, user_id, attributes)
      # Create impression Event to be sent to the logging endpoint.
      #
      # experiment -   +Object+ Experiment for which impression needs to be recorded.
      # variation_id - +String+ ID for variation which would be presented to user.
      # user_id -      +String+ ID for user.
      # attributes -   +Hash+ representing user attributes and values which need to be recorded.
      #
      # Returns +Event+ encapsulating the impression event.

      event_params = get_common_params(user_id, attributes)
      impression_params = get_impression_params(experiment, variation_id)
      event_params[:visitors][0][:snapshots].push(impression_params)

      Event.new(:post, ENDPOINT, event_params, POST_HEADERS)
    end

    def create_conversion_event(event_key, user_id, attributes, event_tags, experiment_variation_map)
      # Create conversion Event to be sent to the logging endpoint.
      #
      # event_key -                +String+ Event key representing the event which needs to be recorded.
      # user_id -                  +String+ ID for user.
      # attributes -               +Hash+ representing user attributes and values which need to be recorded.
      # event_tags -               +Hash+ representing metadata associated with the event.
      # experiment_variation_map - +Map+ of experiment ID to the ID of the variation that the user is bucketed into.
      #
      # Returns +Event+ encapsulating the conversion event.

      event_params = get_common_params(user_id, attributes)
      conversion_params = get_conversion_params(event_key, event_tags, experiment_variation_map)
      event_params[:visitors][0][:snapshots] = conversion_params;
      
      Event.new(:post, ENDPOINT, event_params, POST_HEADERS)
    end

    private

    def get_impression_params(experiment, variation_id)
      # Creates object of params specific to impression events
      #
      # experiment -   +Hash+ experiment for which impression needs to be recorded
      # variation_id - +string+ ID for variation which would be presented to user
      #
      # Returns +Hash+ Impression event params

      experiment_key = experiment['key']
      experiment_id = experiment['id']

      impressionEventParams = {
        decisions: [{
          campaign_id: @config.experiment_key_map[experiment_key]['layerId'],
          experiment_id: experiment_id,
          variation_id: variation_id,
        }],
        events: [{
          entity_id: @config.experiment_key_map[experiment_key]['layerId'],
          timestamp: get_timestamp(),
          key: ACTIVATE_EVENT_KEY,
          uuid: get_uuid()
        }]
      }

      impressionEventParams;
    end

    def get_conversion_params(event_key, event_tags, experiment_variation_map)
      # Creates object of params specific to conversion events
      #
      # event_key -                +String+ Key representing the event which needs to be recorded
      # event_tags -               +Hash+ Values associated with the event.
      # experiment_variation_map - +Hash+ Map of experiment IDs to bucketed variation IDs
      #
      # Returns +Hash+ Impression event params

      conversionEventParams = []

      experiment_variation_map.each do |experiment_id, variation_id|

        single_snapshot = {
          decisions: [{
            campaign_id: @config.experiment_id_map[experiment_id]['layerId'],
            experiment_id: experiment_id,
            variation_id: variation_id,
          }],
          events: [],
        }

        event_object = {
          entity_id: @config.event_key_map[event_key]['id'],
          timestamp: get_timestamp(),
          uuid: get_uuid(),
          key: event_key,
        }

        if event_tags
          revenue_value = Helpers::EventTagUtils.get_revenue_value(event_tags)
          if revenue_value
            event_object[:revenue] = revenue_value
          end

          numeric_value = Helpers::EventTagUtils.get_numeric_value(event_tags)
          if numeric_value
            event_object[:value] = numeric_value
          end

          event_object[:tags] = event_tags
        end

        single_snapshot[:events] = [event_object]

        conversionEventParams.push(single_snapshot)
      end
    
      conversionEventParams
    end

    def get_timestamp
      # Returns +Integer+ Current timestamp

      (Time.now.to_f * 1000).to_i
    end

    def get_uuid
      # Returns +String+ Random UUID

      SecureRandom.uuid
    end
  end
end<|MERGE_RESOLUTION|>--- conflicted
+++ resolved
@@ -94,23 +94,11 @@
           }
 
         end
-<<<<<<< HEAD
         visitor_attributes.push(feature)
       end
     end 
 
     common_params = {
-      account_id: @config.account_id,
-      project_id: @config.project_id,
-      visitors: [
-        {
-          attributes: visitor_attributes,
-          snapshots: [],
-          visitor_id: user_id
-=======
-      end 
-
-      common_params = {
         account_id: @config.account_id,
         project_id: @config.project_id,
         visitors: [
@@ -124,12 +112,6 @@
         revision: @config.revision,
         client_name: CLIENT_ENGINE,
         client_version: VERSION
->>>>>>> a1e6b6fe
-        }
-        ],
-        revision: @config.revision,
-        client_name: CLIENT_ENGINE,
-        client_version: VERSION
       }
 
       common_params
