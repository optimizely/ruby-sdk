--- conflicted
+++ resolved
@@ -333,17 +333,9 @@
       #
       # Returns a boolean value that indicates if the set completed successfully.
 
-<<<<<<< HEAD
-      return false unless Optimizely::Helpers::Validator.inputs_valid?(
-        {
-          experiment_key: experiment_key
-        }, @logger, Logger::DEBUG
-      )
-=======
-      input_values = {user_id: user_id, experiment_key: experiment_key}
+      input_values = {experiment_key: experiment_key}
       input_values[:variation_key] = variation_key unless variation_key.nil?
       return false unless Optimizely::Helpers::Validator.inputs_valid?(input_values, @logger, Logger::DEBUG)
->>>>>>> a760fdbe
 
       unless user_id.is_a?(String)
         @logger.log(Logger::DEBUG, "#{Optimizely::Helpers::Constants::INPUT_VARIABLES['USER_ID']} is invalid")
