# frozen_string_literal: true

#
#    Copyright 2019, Optimizely and contributors
#
#    Licensed under the Apache License, Version 2.0 (the "License");
#    you may not use this file except in compliance with the License.
#    You may obtain a copy of the License at
#
#        http://www.apache.org/licenses/LICENSE-2.0
#
#    Unless required by applicable law or agreed to in writing, software
#    distributed under the License is distributed on an "AS IS" BASIS,
#    WITHOUT WARRANTIES OR CONDITIONS OF ANY KIND, either express or implied.
#    See the License for the specific language governing permissions and
#    limitations under the License.
#
require_relative 'event_processor'
module Optimizely
  class BatchEventProcessor < EventProcessor
    # BatchEventProcessor is a batched implementation of the Interface EventProcessor.
    # Events passed to the BatchEventProcessor are immediately added to a EventQueue.
    # The BatchEventProcessor maintains a single consumer thread that pulls events off of

    attr_reader :event_queue

    DEFAULT_BATCH_SIZE = 10
<<<<<<< HEAD
    DEFAULT_FLUSH_INTERVAL = 30_000
=======
    DEFAULT_BATCH_INTERVAL = 30_000
    DEFAULT_QUEUE_CAPACITY = 1000
>>>>>>> a31a9da4

    FLUSH_SIGNAL = 'FLUSH_SIGNAL'
    SHUTDOWN_SIGNAL = 'SHUTDOWN_SIGNAL'

    def initialize(
      event_queue:,
      event_dispatcher:,
      batch_size:,
      flush_interval:,
<<<<<<< HEAD
      start_by_default: false,
      logger:
=======
      logger: nil
>>>>>>> a31a9da4
    )
      @event_queue = event_queue || SizedQueue.new(DEFAULT_QUEUE_CAPACITY)
      @event_dispatcher = event_dispatcher
      @batch_size = batch_size || DEFAULT_BATCH_SIZE
      @flush_interval = flush_interval || DEFAULT_BATCH_INTERVAL
<<<<<<< HEAD
      @logger = logger
=======
      @logger = logger || NoOpLogger.new
>>>>>>> a31a9da4
      @mutex = Mutex.new
      @received = ConditionVariable.new
      @current_batch = []
      @is_started = false
      start!
    end

    def start!
      if @is_started == true
        @logger.log(Logger::WARN, 'Service already started.')
        return
      end
      @flushing_interval_deadline = Helpers::DateTimeUtils.create_timestamp + @flush_interval
      @thread = Thread.new { run }
      @is_started = true
    end

    def flush
      @mutex.synchronize do
        @event_queue << FLUSH_SIGNAL
        @received.signal
      end
    end

    def process(user_event)
      @logger.log(Logger::DEBUG, "Received userEvent: #{user_event}")

      unless @thread.alive?
        @logger.log(Logger::WARN, 'Executor shutdown, not accepting tasks.')
        return
      end

      @mutex.synchronize do
        begin
          @event_queue << user_event
          @received.signal
        rescue Exception
          @logger.log(Logger::WARN, 'Payload not accepted by the queue.')
          return
        end
      end
    end

    def stop!
      return unless @thread.alive?

      @mutex.synchronize do
        @event_queue << SHUTDOWN_SIGNAL
        @received.signal
      end

      @is_started = false
      @logger.log(Logger::WARN, 'Stopping scheduler.')
      @thread.exit
    end

    private

    def run
      loop do
        if Helpers::DateTimeUtils.create_timestamp > @flushing_interval_deadline
          @logger.log(
            Logger::DEBUG,
            'Deadline exceeded flushing current batch.'
          )
          flush_queue!
        end

        item = nil

        @mutex.synchronize do
          @received.wait(@mutex, 0.05)
<<<<<<< HEAD
          item = @event_queue.pop
=======
          item = @event_queue.pop if @event_queue.length.positive?
>>>>>>> a31a9da4
        end

        if item.nil?
          @logger.log(Logger::DEBUG, 'Empty item, sleeping for 50ms.')
          sleep(0.05)
          next
        end

        if item == SHUTDOWN_SIGNAL
          @logger.log(Logger::INFO, 'Received shutdown signal.')
          break
        end

        if item == FLUSH_SIGNAL
          @logger.log(Logger::DEBUG, 'Received flush signal.')
          flush_queue!
          next
        end

        if item.is_a? Optimizely::UserEvent
          @logger.log(Logger::DEBUG, "Received add to batch signal. with event: #{item.event['key']}.")
          add_to_batch(item)
        end
      end
    end

    def flush_queue!
      return if @current_batch.empty?

      log_event = Optimizely::EventFactory.create_log_event(@current_batch, @logger)
      begin
        @event_dispatcher.dispatch_event(log_event)
      rescue StandardError => e
        @logger.log(Logger::ERROR, "Error dispatching event: #{log_event} #{e.message}")
      end
      @current_batch = []
    end

    def add_to_batch(user_event)
      if should_split?(user_event)
        flush_queue!
        @current_batch = []
      end

      # Reset the deadline if starting a new batch.
      @flushing_interval_deadline = (Helpers::DateTimeUtils.create_timestamp + @flush_interval) if @current_batch.empty?

      @logger.log(Logger::DEBUG, "Adding user event: #{user_event.event['key']} to batch.")
      @current_batch << user_event
      return unless @current_batch.length >= @batch_size

      @logger.log(Logger::DEBUG, 'Flushing on max batch size!')
      flush_queue!
    end

    def should_split?(user_event)
      return false if @current_batch.empty?

      current_context = @current_batch.last.event_context

      new_context = user_event.event_context
      # Revisions should match
      unless current_context[:revision] == new_context[:revision]
        @logger.log(Logger::DEBUG, 'Revisions mismatched: Flushing current batch.')
        return true
      end
      # Projects should match
      unless current_context[:project_id] == new_context[:project_id]
        @logger.log(Logger::DEBUG, 'Project Ids mismatched: Flushing current batch.')
        return true
      end
      false
    end
  end
end<|MERGE_RESOLUTION|>--- conflicted
+++ resolved
@@ -25,12 +25,8 @@
     attr_reader :event_queue
 
     DEFAULT_BATCH_SIZE = 10
-<<<<<<< HEAD
-    DEFAULT_FLUSH_INTERVAL = 30_000
-=======
     DEFAULT_BATCH_INTERVAL = 30_000
     DEFAULT_QUEUE_CAPACITY = 1000
->>>>>>> a31a9da4
 
     FLUSH_SIGNAL = 'FLUSH_SIGNAL'
     SHUTDOWN_SIGNAL = 'SHUTDOWN_SIGNAL'
@@ -40,22 +36,13 @@
       event_dispatcher:,
       batch_size:,
       flush_interval:,
-<<<<<<< HEAD
-      start_by_default: false,
-      logger:
-=======
       logger: nil
->>>>>>> a31a9da4
     )
       @event_queue = event_queue || SizedQueue.new(DEFAULT_QUEUE_CAPACITY)
       @event_dispatcher = event_dispatcher
       @batch_size = batch_size || DEFAULT_BATCH_SIZE
       @flush_interval = flush_interval || DEFAULT_BATCH_INTERVAL
-<<<<<<< HEAD
-      @logger = logger
-=======
       @logger = logger || NoOpLogger.new
->>>>>>> a31a9da4
       @mutex = Mutex.new
       @received = ConditionVariable.new
       @current_batch = []
@@ -128,11 +115,7 @@
 
         @mutex.synchronize do
           @received.wait(@mutex, 0.05)
-<<<<<<< HEAD
-          item = @event_queue.pop
-=======
           item = @event_queue.pop if @event_queue.length.positive?
->>>>>>> a31a9da4
         end
 
         if item.nil?
