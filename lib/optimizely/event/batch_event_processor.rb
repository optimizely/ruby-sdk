# frozen_string_literal: true

#
#    Copyright 2019, Optimizely and contributors
#
#    Licensed under the Apache License, Version 2.0 (the "License");
#    you may not use this file except in compliance with the License.
#    You may obtain a copy of the License at
#
#        http://www.apache.org/licenses/LICENSE-2.0
#
#    Unless required by applicable law or agreed to in writing, software
#    distributed under the License is distributed on an "AS IS" BASIS,
#    WITHOUT WARRANTIES OR CONDITIONS OF ANY KIND, either express or implied.
#    See the License for the specific language governing permissions and
#    limitations under the License.
#
require_relative 'event_processor'
module Optimizely
  class BatchEventProcessor < EventProcessor
    # BatchEventProcessor is a batched implementation of the Interface EventProcessor.
    # Events passed to the BatchEventProcessor are immediately added to a EventQueue.
    # The BatchEventProcessor maintains a single consumer thread that pulls events off of

<<<<<<< HEAD
    attr_reader :event_queue, :started
=======
    attr_reader :event_queue, :current_batch
>>>>>>> 096ae95c

    DEFAULT_BATCH_SIZE = 10
    DEFAULT_BATCH_INTERVAL = 30_000
    DEFAULT_QUEUE_CAPACITY = 1000

    FLUSH_SIGNAL = 'FLUSH_SIGNAL'
    SHUTDOWN_SIGNAL = 'SHUTDOWN_SIGNAL'

    def initialize(
      event_queue: SizedQueue.new(DEFAULT_QUEUE_CAPACITY),
      event_dispatcher:,
      batch_size: DEFAULT_BATCH_SIZE,
      flush_interval: DEFAULT_BATCH_INTERVAL,
      logger: NoOpLogger.new
    )
      @event_queue = event_queue
      @event_dispatcher = event_dispatcher
      @batch_size = batch_size
      @flush_interval = flush_interval
      @logger = logger
      @mutex = Mutex.new
      @received = ConditionVariable.new
      @current_batch = []
      @started = false
      start!
    end

    def start!
      if @started == true
        @logger.log(Logger::WARN, 'Service already started.')
        return
      end
      @flushing_interval_deadline = Helpers::DateTimeUtils.create_timestamp + @flush_interval
      @thread = Thread.new { run }
      @started = true
    end

    def flush
      @mutex.synchronize do
        @event_queue << FLUSH_SIGNAL
        @received.signal
      end
    end

    def process(user_event)
      @logger.log(Logger::DEBUG, "Received userEvent: #{user_event}")

      unless @thread.alive?
        @logger.log(Logger::WARN, 'Executor shutdown, not accepting tasks.')
        return
      end

      @mutex.synchronize do
        begin
          @event_queue << user_event
          @received.signal
        rescue Exception
          @logger.log(Logger::WARN, 'Payload not accepted by the queue.')
          return
        end
      end
    end

    def stop!
      return unless @thread.alive?

      @mutex.synchronize do
        @event_queue << SHUTDOWN_SIGNAL
        @received.signal
      end

      @started = false
      @logger.log(Logger::WARN, 'Stopping scheduler.')
      @thread.exit
    end

    private

    def run
      loop do
        if Helpers::DateTimeUtils.create_timestamp > @flushing_interval_deadline
          @logger.log(
            Logger::DEBUG,
            'Deadline exceeded flushing current batch.'
          )
          flush_queue!
        end

        item = nil

        @mutex.synchronize do
          @received.wait(@mutex, 0.05)
          item = @event_queue.pop if @event_queue.length.positive?
        end

        if item.nil?
          @logger.log(Logger::DEBUG, 'Empty item, sleeping for 50ms.')
          sleep(0.05)
          next
        end

        if item == SHUTDOWN_SIGNAL
          @logger.log(Logger::INFO, 'Received shutdown signal.')
          break
        end

        if item == FLUSH_SIGNAL
          @logger.log(Logger::DEBUG, 'Received flush signal.')
          flush_queue!
          next
        end

        if item.is_a? Optimizely::UserEvent
          @logger.log(Logger::DEBUG, "Received add to batch signal. with event: #{item.event['key']}.")
          add_to_batch(item)
        end
      end
    end

    def flush_queue!
      return if @current_batch.empty?

      log_event = Optimizely::EventFactory.create_log_event(@current_batch, @logger)
      begin
        @event_dispatcher.dispatch_event(log_event)
      rescue StandardError => e
        @logger.log(Logger::ERROR, "Error dispatching event: #{log_event} #{e.message}.")
      end
      @current_batch = []
    end

    def add_to_batch(user_event)
      if should_split?(user_event)
        flush_queue!
        @current_batch = []
      end

      # Reset the deadline if starting a new batch.
      @flushing_interval_deadline = (Helpers::DateTimeUtils.create_timestamp + @flush_interval) if @current_batch.empty?

      @logger.log(Logger::DEBUG, "Adding user event: #{user_event.event['key']} to batch.")
      @current_batch << user_event
      return unless @current_batch.length >= @batch_size

      @logger.log(Logger::DEBUG, 'Flushing on max batch size!')
      flush_queue!
    end

    def should_split?(user_event)
      return false if @current_batch.empty?

      current_context = @current_batch.last.event_context

      new_context = user_event.event_context
      # Revisions should match
      unless current_context[:revision] == new_context[:revision]
        @logger.log(Logger::DEBUG, 'Revisions mismatched: Flushing current batch.')
        return true
      end
      # Projects should match
      unless current_context[:project_id] == new_context[:project_id]
        @logger.log(Logger::DEBUG, 'Project Ids mismatched: Flushing current batch.')
        return true
      end
      false
    end
  end
end<|MERGE_RESOLUTION|>--- conflicted
+++ resolved
@@ -22,11 +22,7 @@
     # Events passed to the BatchEventProcessor are immediately added to a EventQueue.
     # The BatchEventProcessor maintains a single consumer thread that pulls events off of
 
-<<<<<<< HEAD
-    attr_reader :event_queue, :started
-=======
-    attr_reader :event_queue, :current_batch
->>>>>>> 096ae95c
+    attr_reader :event_queue, :current_batch, :started
 
     DEFAULT_BATCH_SIZE = 10
     DEFAULT_BATCH_INTERVAL = 30_000
